﻿// 
// CSharpCompletionEngine.cs
//  
// Author:
//       Mike Krüger <mkrueger@xamarin.com>
// 
// Copyright (c) 2011 Xamarin Inc. (http://xamarin.com)
// 
// Permission is hereby granted, free of charge, to any person obtaining a copy
// of this software and associated documentation files (the "Software"), to deal
// in the Software without restriction, including without limitation the rights
// to use, copy, modify, merge, publish, distribute, sublicense, and/or sell
// copies of the Software, and to permit persons to whom the Software is
// furnished to do so, subject to the following conditions:
// 
// The above copyright notice and this permission notice shall be included in
// all copies or substantial portions of the Software.
// 
// THE SOFTWARE IS PROVIDED "AS IS", WITHOUT WARRANTY OF ANY KIND, EXPRESS OR
// IMPLIED, INCLUDING BUT NOT LIMITED TO THE WARRANTIES OF MERCHANTABILITY,
// FITNESS FOR A PARTICULAR PURPOSE AND NONINFRINGEMENT. IN NO EVENT SHALL THE
// AUTHORS OR COPYRIGHT HOLDERS BE LIABLE FOR ANY CLAIM, DAMAGES OR OTHER
// LIABILITY, WHETHER IN AN ACTION OF CONTRACT, TORT OR OTHERWISE, ARISING FROM,
// OUT OF OR IN CONNECTION WITH THE SOFTWARE OR THE USE OR OTHER DEALINGS IN
// THE SOFTWARE.
using System;
using System.Collections.Generic;
using System.Linq;
using System.Text;

using ICSharpCode.NRefactory.Completion;
using ICSharpCode.NRefactory.CSharp.Refactoring;
using ICSharpCode.NRefactory.CSharp.Resolver;
using ICSharpCode.NRefactory.Editor;
using ICSharpCode.NRefactory.Semantics;
using ICSharpCode.NRefactory.TypeSystem;
using ICSharpCode.NRefactory.CSharp.TypeSystem;

namespace ICSharpCode.NRefactory.CSharp.Completion
{
	public class CSharpCompletionEngine : CSharpCompletionEngineBase
	{
		internal ICompletionDataFactory factory;
		
		#region Additional input properties
		public CSharpFormattingOptions FormattingPolicy { get; set; }
		
		public string EolMarker { get; set; }
		
		public string IndentString { get; set; }
#endregion
		
		#region Result properties
		public bool AutoCompleteEmptyMatch;
		public bool AutoSelect;
		public string DefaultCompletionString;
		public bool CloseOnSquareBrackets;
#endregion
		
		public CSharpCompletionEngine(IDocument document, ICompletionContextProvider completionContextProvider, ICompletionDataFactory factory, IProjectContent content, CSharpTypeResolveContext ctx) : base (content, completionContextProvider, ctx)
		{
			if (document == null) {
				throw new ArgumentNullException("document");
			}
			if (factory == null) {
				throw new ArgumentNullException("factory");
			}
			this.document = document;
			this.factory = factory;
			// Set defaults for additional input properties
			this.FormattingPolicy = FormattingOptionsFactory.CreateMono();
			this.EolMarker = Environment.NewLine;
			this.IndentString = "\t";
		}
		
		public bool TryGetCompletionWord(int offset, out int startPos, out int wordLength)
		{
			startPos = wordLength = 0;
			int pos = offset - 1;
			while (pos >= 0) {
				char c = document.GetCharAt(pos);
				if (!char.IsLetterOrDigit(c) && c != '_')
					break;
				pos--;
			}
			if (pos == -1)
				return false;
			
			pos++;
			startPos = pos;
			
			while (pos < document.TextLength) {
				char c = document.GetCharAt(pos);
				if (!char.IsLetterOrDigit(c) && c != '_')
					break;
				pos++;
			}
			wordLength = pos - startPos;
			return true;
		}
		
		public IEnumerable<ICompletionData> GetCompletionData(int offset, bool controlSpace)
		{
			this.AutoCompleteEmptyMatch = true;
			this.AutoSelect = true;
			this.DefaultCompletionString = null;
			SetOffset(offset);
			if (offset > 0) {
				char lastChar = document.GetCharAt(offset - 1);
				var result = MagicKeyCompletion(lastChar, controlSpace) ?? Enumerable.Empty<ICompletionData>();
				if (controlSpace && char.IsWhiteSpace(lastChar)) {
					offset -= 2;
					while (offset >= 0 && char.IsWhiteSpace (document.GetCharAt (offset))) {
						offset--;
					}
					if (offset > 0) {
						var nonWsResult = MagicKeyCompletion(
							document.GetCharAt(offset),
							controlSpace
							);
						if (nonWsResult != null) {
							var text = new HashSet<string>(result.Select(r => r.CompletionText));
							result = result.Concat(nonWsResult.Where(r => !text.Contains(r.CompletionText)));
						}
					}
				}
				
				return result;
			}
			return Enumerable.Empty<ICompletionData>();
		}
<<<<<<< HEAD

=======
		
		IEnumerable<string> GenerateNameProposals(AstType type)
		{
			if (type is PrimitiveType) {
				var pt = (PrimitiveType)type;
				switch (pt.Keyword) {
					case "object":
						yield return "o";
						yield return "obj";
						break;
					case "bool":
						yield return "b";
						yield return "pred";
						break;
					case "double":
					case "float":
					case "decimal":
						yield return "d";
						yield return "f";
						yield return "m";
						break;
					default:
						yield return "i";
						yield return "j";
						yield return "k";
						break;
				}
				yield break;
			}
			string name;
			if (type is SimpleType) {
				name = ((SimpleType)type).Identifier;
			} else if (type is MemberType) {
				name = ((SimpleType)type).Identifier;
			} else {
				yield break;
			}
			
			var names = WordParser.BreakWords(name);
			
			var possibleName = new StringBuilder();
			for (int i = 0; i < names.Count; i++) {
				possibleName.Length = 0;
				for (int j = i; j < names.Count; j++) {
					if (string.IsNullOrEmpty(names [j])) {
						continue;
					}
					if (j == i) { 
						names [j] = Char.ToLower(names [j] [0]) + names [j].Substring(1);
					}
					possibleName.Append(names [j]);
				}
				yield return possibleName.ToString();
			}
		}
		
>>>>>>> e62a0469
		IEnumerable<ICompletionData> HandleMemberReferenceCompletion(ExpressionResult expr)
		{
			if (expr == null) 
				return null;
			
			// do not complete <number>. (but <number>.<number>.)
			if (expr.Node is PrimitiveExpression) {
				var pexpr = (PrimitiveExpression)expr.Node;
				if (!(pexpr.Value is string || pexpr.Value is char) && !pexpr.LiteralValue.Contains('.')) {
					return null;
				}
			}
			var resolveResult = ResolveExpression(expr);
			if (resolveResult == null) {
				return null;
			}
			if (expr.Node is AstType) {
				// need to look at paren.parent because of "catch (<Type>.A" expression
				if (expr.Node.Parent != null && expr.Node.Parent.Parent is CatchClause)
					return HandleCatchClauseType(expr);
				return CreateTypeAndNamespaceCompletionData(
					location,
					resolveResult.Item1,
					expr.Node,
					resolveResult.Item2
					);
			}
			
			
			return CreateCompletionData(
				location,
				resolveResult.Item1,
				expr.Node,
				resolveResult.Item2
				);
		}
		
		bool IsInPreprocessorDirective()
		{
			var text = GetMemberTextToCaret().Item1;
			var miniLexer = new MiniLexer(text);
			miniLexer.Parse();
			return miniLexer.IsInPreprocessorDirective;
		}
		
		IEnumerable<ICompletionData> HandleObjectInitializer(CompilationUnit unit, AstNode n)
		{
			var p = n.Parent;
			while (p != null && !(p is ObjectCreateExpression)) {
				p = p.Parent;
			}
			var parent = (ArrayInitializerExpression)n.Parent;
			if (parent.IsSingleElement)
				parent = (ArrayInitializerExpression)parent.Parent;
			if (p != null) {
				var contextList = new CompletionDataWrapper(this);
				var initializerResult = ResolveExpression(p);
				if (initializerResult != null && initializerResult.Item1.Type.Kind != TypeKind.Unknown) {
					// check 3 cases:
					// 1) New initalizer { xpr
					// 2) Object initializer { prop = val1, field = val2, xpr
					// 3) Array initializer { new Foo (), a, xpr
					// in case 1 all object/array initializer options should be given - in the others not.
					
					AstNode prev = null;
					if (parent.Elements.Count > 1) {
						prev = parent.Elements.First();
						if (prev is ArrayInitializerExpression && ((ArrayInitializerExpression)prev).IsSingleElement) 
							prev = ((ArrayInitializerExpression)prev).Elements.FirstOrDefault();
					}
					
					if (prev != null && !(prev is NamedExpression)) {
						AddContextCompletion(contextList, GetState(), n);
						// case 3)
						return contextList.Result;
					}
					
					foreach (var m in initializerResult.Item1.Type.GetMembers (m => m.IsPublic && (m.EntityType == EntityType.Property || m.EntityType == EntityType.Field))) {
						contextList.AddMember(m);
					}
					
					if (prev != null && (prev is NamedExpression)) {
						// case 2)
						return contextList.Result;
					}
					
					// case 1)
					
					// check if the object is a list, if not only provide object initalizers
					var list = typeof(System.Collections.IList).ToTypeReference().Resolve(Compilation);
					if (initializerResult.Item1.Type.Kind != TypeKind.Array && list != null) {
						var def = initializerResult.Item1.Type.GetDefinition(); 
						if (def != null && !def.IsDerivedFrom(list.GetDefinition()))
							return contextList.Result;
					}
					
					AddContextCompletion(contextList, GetState(), n);
					return contextList.Result;
				}
			}
			return null;
		}
		
		IEnumerable<ICompletionData> MagicKeyCompletion(char completionChar, bool controlSpace)
		{
			Tuple<ResolveResult, CSharpResolver> resolveResult;
			switch (completionChar) {
				// Magic key completion
				case ':':
				case '.':
					if (IsInsideCommentStringOrDirective()) {
						return Enumerable.Empty<ICompletionData>();
					}
					return HandleMemberReferenceCompletion(GetExpressionBeforeCursor());
				case '#':
					if (!IsInPreprocessorDirective())
						return null;
					return GetDirectiveCompletionData();
					// XML doc completion
				case '<':
					if (IsInsideDocComment()) {
						return GetXmlDocumentationCompletionData();
					}
					if (controlSpace) {
						return DefaultControlSpaceItems();
					}
					return null;
				case '>':
					if (!IsInsideDocComment()) {
						if (offset > 2 && document.GetCharAt (offset - 2) == '-' && !IsInsideCommentStringOrDirective()) {
							return HandleMemberReferenceCompletion(GetExpressionBeforeCursor());
						}
						return null;
					}
					string lineText = document.GetText(document.GetLineByNumber(location.Line));
					int startIndex = Math.Min(location.Column - 1, lineText.Length - 1);
					while (startIndex >= 0 && lineText [startIndex] != '<') {
						--startIndex;
						if (lineText [startIndex] == '/') {
							// already closed.
							startIndex = -1;
							break;
						}
					}
					
					if (startIndex >= 0) {
						int endIndex = startIndex;
						while (endIndex <= location.Column && endIndex < lineText.Length && !Char.IsWhiteSpace (lineText [endIndex])) {
							endIndex++;
						}
						string tag = endIndex - startIndex - 1 > 0 ? lineText.Substring(
							startIndex + 1,
							endIndex - startIndex - 2
						) : null;
						if (!string.IsNullOrEmpty(tag) && commentTags.IndexOf(tag) >= 0) {
							document.Insert(offset, "</" + tag + ">", AnchorMovementType.BeforeInsertion);
						}
					}
					return null;
					
					// Parameter completion
				case '(':
					if (IsInsideCommentStringOrDirective()) {
						return null;
					}
					var invoke = GetInvocationBeforeCursor(true);
					if (invoke == null) {
						if (controlSpace)
							return DefaultControlSpaceItems(invoke);
						return null;
					}
					if (invoke.Node is TypeOfExpression) {
						return CreateTypeList();
					}
					var invocationResult = ResolveExpression(invoke);
					if (invocationResult == null) {
						return null;
					}
					var methodGroup = invocationResult.Item1 as MethodGroupResolveResult;
					if (methodGroup != null) {
						return CreateParameterCompletion(
							methodGroup,
							invocationResult.Item2,
							invoke.Node,
							invoke.Unit,
							0,
							controlSpace
							);
					}
					
					if (controlSpace) {
						return DefaultControlSpaceItems(invoke);
					}
					return null;
				case '=':
					return controlSpace ? DefaultControlSpaceItems() : null;
				case ',':
					int cpos2;
					if (!GetParameterCompletionCommandOffset(out cpos2)) { 
						return null;
					}
					//	completionContext = CompletionWidget.CreateCodeCompletionContext (cpos2);
					//	int currentParameter2 = MethodParameterDataProvider.GetCurrentParameterIndex (CompletionWidget, completionContext) - 1;
					//				return CreateParameterCompletion (CreateResolver (), location, ExpressionContext.MethodBody, provider.Methods, currentParameter);	
					break;
					
					// Completion on space:
				case ' ':
					int tokenIndex = offset;
					string token = GetPreviousToken(ref tokenIndex, false);
					if (IsInsideCommentStringOrDirective()) {
						if (IsInPreprocessorDirective())
							return HandleKeywordCompletion(tokenIndex, token);
						return null;
					}
					// check propose name, for context <variable name> <ctrl+space> (but only in control space context)
					//IType isAsType = null;
					var isAsExpression = GetExpressionAt(offset);
					if (controlSpace && isAsExpression != null && isAsExpression.Node is VariableDeclarationStatement && token != "new") {
						var parent = isAsExpression.Node as VariableDeclarationStatement;
						var proposeNameList = new CompletionDataWrapper(this);
						if (parent.Variables.Count != 1)
							return DefaultControlSpaceItems(isAsExpression, controlSpace);
<<<<<<< HEAD

						foreach (var possibleName in NamingHelper.GenerateNameProposals (parent.Type)) {
=======
						
						foreach (var possibleName in GenerateNameProposals (parent.Type)) {
>>>>>>> e62a0469
							if (possibleName.Length > 0) {
								proposeNameList.Result.Add(factory.CreateLiteralCompletionData(possibleName.ToString()));
							}
						}
						
						AutoSelect = false;
						AutoCompleteEmptyMatch = false;
						return proposeNameList.Result;
					}
					//				int tokenIndex = offset;
					//				string token = GetPreviousToken (ref tokenIndex, false);
					//				if (result.ExpressionContext == ExpressionContext.ObjectInitializer) {
					//					resolver = CreateResolver ();
					//					ExpressionContext exactContext = new NewCSharpExpressionFinder (dom).FindExactContextForObjectInitializer (document, resolver.Unit, Document.FileName, resolver.CallingType);
					//					IReturnType objectInitializer = ((ExpressionContext.TypeExpressionContext)exactContext).UnresolvedType;
					//					if (objectInitializer != null && objectInitializer.ArrayDimensions == 0 && objectInitializer.PointerNestingLevel == 0 && (token == "{" || token == ","))
					//						return CreateCtrlSpaceCompletionData (completionContext, result); 
					//				}
					if (token == "=") {
						int j = tokenIndex;
						string prevToken = GetPreviousToken(ref j, false);
						if (prevToken == "=" || prevToken == "+" || prevToken == "-") {
							token = prevToken + token;
							tokenIndex = j;
						}
					}
					switch (token) {
						case "(":
						case ",":
							int cpos;
							if (!GetParameterCompletionCommandOffset(out cpos)) { 
								break;
							}
							int currentParameter = GetCurrentParameterIndex(cpos - 1, this.offset) - 1;
							if (currentParameter < 0) {
								return null;
							}
							invoke = GetInvocationBeforeCursor(token == "(");
							if (invoke == null) {
								return null;
							}
							invocationResult = ResolveExpression(invoke);
							if (invocationResult == null) {
								return null;
							}
							methodGroup = invocationResult.Item1 as MethodGroupResolveResult;
							if (methodGroup != null) {
								return CreateParameterCompletion(
									methodGroup,
									invocationResult.Item2,
									invoke.Node,
									invoke.Unit,
									currentParameter,
									controlSpace);
							}
							return null;
						case "=":
						case "==":
							GetPreviousToken(ref tokenIndex, false);
							var expressionOrVariableDeclaration = GetExpressionAt(tokenIndex);
							if (expressionOrVariableDeclaration == null) {
								return null;
							}
							
							resolveResult = ResolveExpression(expressionOrVariableDeclaration);
							
							if (resolveResult == null) {
								return null;
							}
							if (resolveResult.Item1.Type.Kind == TypeKind.Enum) {
								var wrapper = new CompletionDataWrapper(this);
								AddContextCompletion(
									wrapper,
									resolveResult.Item2,
									expressionOrVariableDeclaration.Node);
								AddEnumMembers(wrapper, resolveResult.Item1.Type, resolveResult.Item2);
								AutoCompleteEmptyMatch = false;
								return wrapper.Result;
							}
							//				
							//					if (resolvedType.FullName == DomReturnType.Bool.FullName) {
							//						CompletionDataList completionList = new ProjectDomCompletionDataList ();
							//						CompletionDataCollector cdc = new CompletionDataCollector (this, dom, completionList, Document.CompilationUnit, resolver.CallingType, location);
							//						completionList.AutoCompleteEmptyMatch = false;
							//						cdc.Add ("true", "md-keyword");
							//						cdc.Add ("false", "md-keyword");
							//						resolver.AddAccessibleCodeCompletionData (result.ExpressionContext, cdc);
							//						return completionList;
							//					}
							//					if (resolvedType.ClassType == ClassType.Delegate && token == "=") {
							//						CompletionDataList completionList = new ProjectDomCompletionDataList ();
							//						string parameterDefinition = AddDelegateHandlers (completionList, resolvedType);
							//						string varName = GetPreviousMemberReferenceExpression (tokenIndex);
							//						completionList.Add (new EventCreationCompletionData (document, varName, resolvedType, null, parameterDefinition, resolver.CallingMember, resolvedType));
							//						
							//						CompletionDataCollector cdc = new CompletionDataCollector (this, dom, completionList, Document.CompilationUnit, resolver.CallingType, location);
							//						resolver.AddAccessibleCodeCompletionData (result.ExpressionContext, cdc);
							//						foreach (var data in completionList) {
							//							if (data is MemberCompletionData) 
							//								((MemberCompletionData)data).IsDelegateExpected = true;
							//						}
							//						return completionList;
							//					}
							return null;
						case "+=":
						case "-=":
							GetPreviousToken(ref tokenIndex, false);
							
							expressionOrVariableDeclaration = GetExpressionAt(tokenIndex);
							if (expressionOrVariableDeclaration == null) {
								return null;
							}
							
							resolveResult = ResolveExpression(expressionOrVariableDeclaration);
							if (resolveResult == null) {
								return null;
							}
							
							
							var mrr = resolveResult.Item1 as MemberResolveResult;
							if (mrr != null) {
								var evt = mrr.Member as IEvent;
								if (evt == null) {
									return null;
								}
								var delegateType = evt.ReturnType;
								if (delegateType.Kind != TypeKind.Delegate) {
									return null;
								}
								
								var wrapper = new CompletionDataWrapper(this);
								if (currentType != null) {
									//							bool includeProtected = DomType.IncludeProtected (dom, typeFromDatabase, resolver.CallingType);
									foreach (var method in currentType.Methods) {
										if (MatchDelegate(delegateType, method) /*&& method.IsAccessibleFrom (dom, resolver.CallingType, resolver.CallingMember, includeProtected) &&*/) {
											wrapper.AddMember(method);
											//									data.SetText (data.CompletionText + ";");
										}
									}
								}
								if (token == "+=") {
									string parameterDefinition = AddDelegateHandlers(
										wrapper,
										delegateType
										);
									string varName = GetPreviousMemberReferenceExpression(tokenIndex);
									wrapper.Result.Add(
										factory.CreateEventCreationCompletionData(
										varName,
										delegateType,
										evt,
										parameterDefinition,
										currentMember,
										currentType)
										);
								}
								
								return wrapper.Result;
							}
							return null;
						case ":":
							if (currentMember == null) {
								token = GetPreviousToken(ref tokenIndex, false);
								token = GetPreviousToken(ref tokenIndex, false);
								if (token == "enum")
									return HandleEnumContext();
								var wrapper = new CompletionDataWrapper(this);
								
								AddTypesAndNamespaces(
									wrapper,
									GetState(),
									null,
									t => currentType != null && !currentType.ReflectionName.Equals(t.ReflectionName) ? t : null
									);
								return wrapper.Result;
							}
							return null;
					}
					
					var keywordCompletion = HandleKeywordCompletion(tokenIndex, token);
					if (keywordCompletion == null && controlSpace) {
						goto default;
					}
					return keywordCompletion;
					// Automatic completion
				default:
					if (IsInsideCommentStringOrDirective()) {
						return null;
					}
					if (IsInLinqContext(offset)) {
						if (!controlSpace && !(char.IsLetter(completionChar) || completionChar == '_')) {
							return null;
						}
						tokenIndex = offset;
						token = GetPreviousToken(ref tokenIndex, false);
						// token last typed
						if (!char.IsWhiteSpace(completionChar) && !linqKeywords.Contains(token)) {
							token = GetPreviousToken(ref tokenIndex, false);
						}
						// token last typed
						
						if (linqKeywords.Contains(token)) {
							if (token == "from") {
								// after from no auto code completion.
								return null;
							}
							return DefaultControlSpaceItems();
						}
						var dataList = new CompletionDataWrapper(this);
						AddKeywords(dataList, linqKeywords);
						return dataList.Result;
					}
					if (currentType != null && currentType.Kind == TypeKind.Enum) {
						return HandleEnumContext();
					}
					var contextList = new CompletionDataWrapper(this);
					var identifierStart = GetExpressionAtCursor();
					if (identifierStart != null) {
						if (identifierStart.Node is TypeParameterDeclaration) {
							return null;
						}
						
						if (identifierStart.Node is MemberReferenceExpression) {
							return HandleMemberReferenceCompletion(
								new ExpressionResult(
								((MemberReferenceExpression)identifierStart.Node).Target,
								identifierStart.Unit
								)
								);
						}
						
						if (identifierStart.Node is Identifier) {
							// May happen in variable names
							return controlSpace ? DefaultControlSpaceItems(identifierStart) : null;
						}
						if (identifierStart.Node is VariableInitializer && location <= ((VariableInitializer)identifierStart.Node).NameToken.EndLocation) {
							return controlSpace ? HandleAccessorContext() ?? DefaultControlSpaceItems(identifierStart) : null;
						}
						
						if (identifierStart.Node is CatchClause) {
							if (((CatchClause)identifierStart.Node).VariableNameToken.Contains(location)) {
								return null;
							}
							return HandleCatchClauseType(identifierStart);
						}
					}
					if (!(char.IsLetter(completionChar) || completionChar == '_') && (!controlSpace || identifierStart == null || !(identifierStart.Node.Parent is ArrayInitializerExpression))) {
						return controlSpace ? HandleAccessorContext() ?? DefaultControlSpaceItems(identifierStart) : null;
					}
					
					char prevCh = offset > 2 ? document.GetCharAt(offset - 2) : ';';
					char nextCh = offset < document.TextLength ? document.GetCharAt(offset) : ' ';
					const string allowedChars = ";,.[](){}+-*/%^?:&|~!<>=";
					if (!Char.IsWhiteSpace(nextCh) && allowedChars.IndexOf(nextCh) < 0) {
						return null;
					}
					if (!(Char.IsWhiteSpace(prevCh) || allowedChars.IndexOf(prevCh) >= 0)) {
						return null;
					}
					
					// Do not pop up completion on identifier identifier (should be handled by keyword completion).
					tokenIndex = offset - 1;
					token = GetPreviousToken(ref tokenIndex, false);
					if (token == "class" || token == "interface" || token == "struct" || token == "enum" || token == "namespace") {
						// after these always follows a name
						return null;
					}
					var keywordresult = HandleKeywordCompletion(tokenIndex, token);
					if (keywordresult != null) {
						return keywordresult;
					}
					
					int prevTokenIndex = tokenIndex;
					var prevToken2 = GetPreviousToken(ref prevTokenIndex, false);
					if (prevToken2 == "delegate") {
						// after these always follows a name
						return null;
					}
					
					if (identifierStart == null && !string.IsNullOrEmpty(token) && !IsInsideCommentStringOrDirective() && (prevToken2 == ";" || prevToken2 == "{" || prevToken2 == "}")) {
						char last = token [token.Length - 1];
						if (char.IsLetterOrDigit(last) || last == '_' || token == ">") {
							return HandleKeywordCompletion(tokenIndex, token);
						}
					}
					
					if (identifierStart == null) {
						var accCtx = HandleAccessorContext();
						if (accCtx != null) {
							return accCtx;
						}
						return DefaultControlSpaceItems(null, controlSpace);
					}
					CSharpResolver csResolver;
					AstNode n = identifierStart.Node;
					if (n != null && n.Parent is AnonymousTypeCreateExpression) {
						AutoSelect = false;
					}
					
					// Handle foreach (type name _
					if (n is IdentifierExpression) {
						var prev = n.GetPrevNode() as ForeachStatement;
						if (prev != null && prev.InExpression.IsNull) {
							if (controlSpace) {
								contextList.AddCustom("in");
								return contextList.Result;
							}
							return null;
						}
						
						//						var astResolver = new CSharpAstResolver(
						//							GetState(),
						//							identifierStart.Unit,
						//							CSharpParsedFile
						//						);
						//
						//						foreach (var type in CreateFieldAction.GetValidTypes(astResolver, (Expression)n)) {
						//							if (type.Kind == TypeKind.Delegate) {
						//								AddDelegateHandlers(contextList, type, false, false);
						//								AutoSelect = false;
						//								AutoCompleteEmptyMatch = false;
						//							}
						//						}
					}
					
					// Handle object/enumerable initialzer expressions: "new O () { P$"
					if (n is IdentifierExpression && n.Parent is ArrayInitializerExpression) {
						var result = HandleObjectInitializer(identifierStart.Unit, n);
						if (result != null)
							return result;
					}
					
					if (n != null && n.Parent is InvocationExpression) {
						var invokeParent = (InvocationExpression)n.Parent;
						var invokeResult = ResolveExpression(
							invokeParent.Target
							);
						var mgr = invokeResult != null ? invokeResult.Item1 as MethodGroupResolveResult : null;
						if (mgr != null) {
							int idx = 0;
							foreach (var arg in invokeParent.Arguments) {
								if (arg == n) {
									break;
								}
								idx++;
							}
							
							foreach (var method in mgr.Methods) {
								if (idx < method.Parameters.Count && method.Parameters [idx].Type.Kind == TypeKind.Delegate) {
									AutoSelect = false;
									AutoCompleteEmptyMatch = false;
								}
								foreach (var p in method.Parameters) {
									contextList.AddNamedParameterVariable(p);
								}
							}
							idx++;
							foreach (var list in mgr.GetExtensionMethods ()) {
								foreach (var method in list) {
									if (idx < method.Parameters.Count && method.Parameters [idx].Type.Kind == TypeKind.Delegate) {
										AutoSelect = false;
										AutoCompleteEmptyMatch = false;
									}
								}
							}
						}
					}
					
					if (n != null && n.Parent is ObjectCreateExpression) {
						var invokeResult = ResolveExpression(n.Parent);
						var mgr = invokeResult != null ? invokeResult.Item1 as ResolveResult : null;
						if (mgr != null) {
							foreach (var constructor in mgr.Type.GetConstructors ()) {
								foreach (var p in constructor.Parameters) {
									contextList.AddVariable(p);
								}
							}
						}
					}
					
					if (n is IdentifierExpression) {
						var bop = n.Parent as BinaryOperatorExpression;
						Expression evaluationExpr = null;
						
						if (bop != null && bop.Right == n && (bop.Operator == BinaryOperatorType.Equality || bop.Operator == BinaryOperatorType.InEquality)) {
							evaluationExpr = bop.Left;
						}
						// check for compare to enum case 
						if (evaluationExpr != null) {
							resolveResult = ResolveExpression(evaluationExpr);
							if (resolveResult != null && resolveResult.Item1.Type.Kind == TypeKind.Enum) {
								var wrapper = new CompletionDataWrapper(this);
								AddContextCompletion(
									wrapper,
									resolveResult.Item2,
									evaluationExpr
									);
								AddEnumMembers(wrapper, resolveResult.Item1.Type, resolveResult.Item2);
								AutoCompleteEmptyMatch = false;
								return wrapper.Result;
							}
						}
					}
					
					if (n is Identifier && n.Parent is ForeachStatement) {
						if (controlSpace) {
							return DefaultControlSpaceItems();
						}
						return null;
					}
					
					if (n is ArrayInitializerExpression) {
						// check for new [] {...} expression -> no need to resolve the type there
						var parent = n.Parent as ArrayCreateExpression;
						if (parent != null && parent.Type.IsNull) {
							return DefaultControlSpaceItems();
						}
						
						var initalizerResult = ResolveExpression(n.Parent);
						
						var concreteNode = identifierStart.Unit.GetNodeAt<IdentifierExpression>(location);
						// check if we're on the right side of an initializer expression
						if (concreteNode != null && concreteNode.Parent != null && concreteNode.Parent.Parent != null && concreteNode.Identifier != "a" && concreteNode.Parent.Parent is NamedExpression) {
							return DefaultControlSpaceItems();
						}
						if (initalizerResult != null && initalizerResult.Item1.Type.Kind != TypeKind.Unknown) { 
							
							foreach (var property in initalizerResult.Item1.Type.GetProperties ()) {
								if (!property.IsPublic) {
									continue;
								}
								contextList.AddMember(property);
							}
							foreach (var field in initalizerResult.Item1.Type.GetFields ()) {       
								if (!field.IsPublic) {
									continue;
								}
								contextList.AddMember(field);
							}
							return contextList.Result;
						}
						return DefaultControlSpaceItems();
					}
					if (IsAttributeContext(n)) {
						// add attribute targets
						if (currentType == null) {
							contextList.AddCustom("assembly");
							contextList.AddCustom("module");
							contextList.AddCustom("type");
						} else {
							contextList.AddCustom("param");
							contextList.AddCustom("field");
							contextList.AddCustom("property");
							contextList.AddCustom("method");
							contextList.AddCustom("event");
						}
						contextList.AddCustom("return");
					}
					if (n is MemberType) {
						resolveResult = ResolveExpression(
							((MemberType)n).Target
							);
						return CreateTypeAndNamespaceCompletionData(
							location,
							resolveResult.Item1,
							((MemberType)n).Target,
							resolveResult.Item2
							);
					}
					if (n != null/* && !(identifierStart.Item2 is TypeDeclaration)*/) {
						csResolver = new CSharpResolver(ctx);
						var nodes = new List<AstNode>();
						nodes.Add(n);
						if (n.Parent is ICSharpCode.NRefactory.CSharp.Attribute) {
							nodes.Add(n.Parent);
						}
						var astResolver = CompletionContextProvider.GetResolver (csResolver, identifierStart.Unit);
						astResolver.ApplyNavigator(new NodeListResolveVisitorNavigator(nodes));
						try {
							csResolver = astResolver.GetResolverStateBefore(n);
						} catch (Exception) {
							csResolver = GetState();
						}
						// add attribute properties.
						if (n.Parent is ICSharpCode.NRefactory.CSharp.Attribute) {
							var resolved = astResolver.Resolve(n.Parent);
							if (resolved != null && resolved.Type != null) {
								foreach (var property in resolved.Type.GetProperties (p => p.Accessibility == Accessibility.Public)) {
									contextList.AddMember(property);
								}
								foreach (var field in resolved.Type.GetFields (p => p.Accessibility == Accessibility.Public)) {
									contextList.AddMember(field);
								}
							}
						}
					} else {
						csResolver = GetState();
					}
					// identifier has already started with the first letter
					offset--;
					AddContextCompletion(
						contextList,
						csResolver,
						identifierStart.Node
						);
					return contextList.Result;
					//				if (stub.Parent is BlockStatement)
					
					//				result = FindExpression (dom, completionContext, -1);
					//				if (result == null)
					//					return null;
					//				 else if (result.ExpressionContext != ExpressionContext.IdentifierExpected) {
					//					triggerWordLength = 1;
					//					bool autoSelect = true;
					//					IType returnType = null;
					//					if ((prevCh == ',' || prevCh == '(') && GetParameterCompletionCommandOffset (out cpos)) {
					//						ctx = CompletionWidget.CreateCodeCompletionContext (cpos);
					//						NRefactoryParameterDataProvider dataProvider = ParameterCompletionCommand (ctx) as NRefactoryParameterDataProvider;
					//						if (dataProvider != null) {
					//							int i = dataProvider.GetCurrentParameterIndex (CompletionWidget, ctx) - 1;
					//							foreach (var method in dataProvider.Methods) {
					//								if (i < method.Parameters.Count) {
					//									returnType = dom.GetType (method.Parameters [i].ReturnType);
					//									autoSelect = returnType == null || returnType.ClassType != ClassType.Delegate;
					//									break;
					//								}
					//							}
					//						}
					//					}
					//					// Bug 677531 - Auto-complete doesn't always highlight generic parameter in method signature
					//					//if (result.ExpressionContext == ExpressionContext.TypeName)
					//					//	autoSelect = false;
					//					CompletionDataList dataList = CreateCtrlSpaceCompletionData (completionContext, result);
					//					AddEnumMembers (dataList, returnType);
					//					dataList.AutoSelect = autoSelect;
					//					return dataList;
					//				} else {
					//					result = FindExpression (dom, completionContext, 0);
					//					tokenIndex = offset;
					//					
					//					// check foreach case, unfortunately the expression finder is too dumb to handle full type names
					//					// should be overworked if the expression finder is replaced with a mcs ast based analyzer.
					//					var possibleForeachToken = GetPreviousToken (ref tokenIndex, false); // starting letter
					//					possibleForeachToken = GetPreviousToken (ref tokenIndex, false); // varname
					//				
					//					// read return types to '(' token
					//					possibleForeachToken = GetPreviousToken (ref tokenIndex, false); // varType
					//					if (possibleForeachToken == ">") {
					//						while (possibleForeachToken != null && possibleForeachToken != "(") {
					//							possibleForeachToken = GetPreviousToken (ref tokenIndex, false);
					//						}
					//					} else {
					//						possibleForeachToken = GetPreviousToken (ref tokenIndex, false); // (
					//						if (possibleForeachToken == ".")
					//							while (possibleForeachToken != null && possibleForeachToken != "(")
					//								possibleForeachToken = GetPreviousToken (ref tokenIndex, false);
					//					}
					//					possibleForeachToken = GetPreviousToken (ref tokenIndex, false); // foreach
					//				
					//					if (possibleForeachToken == "foreach") {
					//						result.ExpressionContext = ExpressionContext.ForeachInToken;
					//					} else {
					//						return null;
					//						//								result.ExpressionContext = ExpressionContext.IdentifierExpected;
					//					}
					//					result.Expression = "";
					//					result.Region = DomRegion.Empty;
					//				
					//					return CreateCtrlSpaceCompletionData (completionContext, result);
					//				}
					//				break;
			}
			return null;
		}
		
		IEnumerable<ICompletionData> HandleCatchClauseType(ExpressionResult identifierStart)
		{
			Func<IType, IType> typePred = delegate (IType type) {
				if (type.GetAllBaseTypes().Any(t => t.ReflectionName == "System.Exception"))
				return type;
				return null;
			};
			if (identifierStart.Node is CatchClause) {
				var wrapper = new CompletionDataWrapper(this);
				AddTypesAndNamespaces(
					wrapper,
					GetState(),
					identifierStart.Node,
					typePred,
					m => false
					);
				return wrapper.Result;
			}
			
			var resolveResult = ResolveExpression(identifierStart);
			return CreateCompletionData(
				location,
				resolveResult.Item1,
				identifierStart.Node,
				resolveResult.Item2,
				typePred
				);
		}
		
		string[] validEnumBaseTypes = {
			"byte",
			"sbyte",
			"short",
			"int",
			"long",
			"ushort",
			"uint",
			"ulong"
		};
		
		IEnumerable<ICompletionData> HandleEnumContext()
		{
			var cu = ParseStub("a", false);
			if (cu == null) {
				return null;
			}
			
			var curType = cu.GetNodeAt<TypeDeclaration>(location);
			if (curType == null || curType.ClassType != ClassType.Enum) {
				cu = ParseStub("a {}", false);
				var node = cu.GetNodeAt<AstType>(location);
				if (node != null) {
					var wrapper = new CompletionDataWrapper(this);
					AddKeywords(wrapper, validEnumBaseTypes);
					return wrapper.Result;
				}
			}
			
			var member = cu.GetNodeAt<EnumMemberDeclaration>(location);
			if (member != null && member.NameToken.EndLocation < location) {
				return DefaultControlSpaceItems();
			}
			return null;
		}
		
		bool IsInLinqContext(int offset)
		{
			string token;
			while (null != (token = GetPreviousToken (ref offset, true)) && !IsInsideCommentStringOrDirective ()) {
				
				if (token == "from") {
					return !IsInsideCommentStringOrDirective(offset);
				}
				if (token == ";" || token == "{") {
					return false;
				}
			}
			return false;
		}
		
		IEnumerable<ICompletionData> HandleAccessorContext()
		{
			var unit = ParseStub("get; }", false);
			var node = unit.GetNodeAt(location, cn => !(cn is CSharpTokenNode));
			if (node is Accessor) {
				node = node.Parent;
			}
			var contextList = new CompletionDataWrapper(this);
			if (node is PropertyDeclaration) {
				contextList.AddCustom("get");
				contextList.AddCustom("set");
				AddKeywords(contextList, accessorModifierKeywords);
			} else if (node is CustomEventDeclaration) {
				contextList.AddCustom("add");
				contextList.AddCustom("remove");
			} else {
				return null;
			}
			
			return contextList.Result;
		}
		
		IEnumerable<ICompletionData> DefaultControlSpaceItems(ExpressionResult xp = null, bool controlSpace = true)
		{
			var wrapper = new CompletionDataWrapper(this);
			if (offset >= document.TextLength) {
				offset = document.TextLength - 1;
			}
			while (offset > 1 && char.IsWhiteSpace (document.GetCharAt (offset))) {
				offset--;
			}
			location = document.GetLocation(offset);
			
			if (xp == null) {
				xp = GetExpressionAtCursor();
			}
			AstNode node;
			CompilationUnit unit;
			Tuple<ResolveResult, CSharpResolver> rr;
			if (xp != null) {
				node = xp.Node;
				rr = ResolveExpression(node);
				unit = xp.Unit;
			} else {
				unit = ParseStub("foo", false);
				node = unit.GetNodeAt(
					location.Line,
					location.Column + 2,
					n => n is Expression || n is AstType
					);
				rr = ResolveExpression(node);
			}
			if (node is Identifier && node.Parent is ForeachStatement) {
				var foreachStmt = (ForeachStatement)node.Parent;
				foreach (var possibleName in NamingHelper.GenerateNameProposals (foreachStmt.VariableType)) {
					if (possibleName.Length > 0) {
						wrapper.Result.Add(factory.CreateLiteralCompletionData(possibleName.ToString()));
					}
				}
				
				AutoSelect = false;
				AutoCompleteEmptyMatch = false;
				return wrapper.Result;
			}
			
			if (node is Identifier && node.Parent is ParameterDeclaration) {
				if (!controlSpace) {
					return null;
				}
				// Try Parameter name case 
				var param = node.Parent as ParameterDeclaration;
				if (param != null) {
					foreach (var possibleName in NamingHelper.GenerateNameProposals (param.Type)) {
						if (possibleName.Length > 0) {
							wrapper.Result.Add(factory.CreateLiteralCompletionData(possibleName.ToString()));
						}
					}
					AutoSelect = false;
					AutoCompleteEmptyMatch = false;
					return wrapper.Result;
				}
			}
			/*			if (Unit != null && (node == null || node is TypeDeclaration)) {
				var constructor = Unit.GetNodeAt<ConstructorDeclaration>(
					location.Line,
					location.Column - 3
				);
				if (constructor != null && !constructor.ColonToken.IsNull && constructor.Initializer.IsNull) {
					wrapper.AddCustom("this");
					wrapper.AddCustom("base");
					return wrapper.Result;
				}
			}*/
			
			var initializer = node != null ? node.Parent as ArrayInitializerExpression : null;
			if (initializer != null) {
				var result = HandleObjectInitializer(unit, initializer);
				if (result != null)
					return result;
			}
			CSharpResolver csResolver = null;
			if (rr != null) {
				csResolver = rr.Item2;
			}
			if (csResolver == null) {
				if (node != null) {
					csResolver = GetState();
					//var astResolver = new CSharpAstResolver (csResolver, node, xp != null ? xp.Item1 : CSharpParsedFile);
					
					try {
						//csResolver = astResolver.GetResolverStateBefore (node);
						Console.WriteLine(csResolver.LocalVariables.Count());
					} catch (Exception  e) {
						Console.WriteLine("E!!!" + e);
					}
					
				} else {
					csResolver = GetState();
				}
			}
			AddContextCompletion(wrapper, csResolver, node);
			
			return wrapper.Result;
		}
		
		void AddContextCompletion(CompletionDataWrapper wrapper, CSharpResolver state, AstNode node)
		{
			if (state != null && !(node is AstType)) {
				foreach (var variable in state.LocalVariables) {
					if (variable.Region.IsInside(location.Line, location.Column - 1)) {
						continue;
					}
					wrapper.AddVariable(variable);
				}
			}
			
			if (currentMember is IUnresolvedParameterizedMember && !(node is AstType)) {
				var param = (IParameterizedMember)currentMember.CreateResolved(ctx);
				foreach (var p in param.Parameters) {
					wrapper.AddVariable(p);
				}
			}
			
			if (currentMember is IUnresolvedMethod) {
				var method = (IUnresolvedMethod)currentMember;
				foreach (var p in method.TypeParameters) {
					wrapper.AddTypeParameter(p);
				}
			}
			
			Func<IType, IType> typePred = null;
			if (IsAttributeContext(node)) {
				var attribute = Compilation.FindType(KnownTypeCode.Attribute);
				typePred = t => {
					return t.GetAllBaseTypeDefinitions().Any(bt => bt.Equals(attribute)) ? t : null;
				};
			}
			AddTypesAndNamespaces(wrapper, state, node, typePred);
			
			wrapper.Result.Add(factory.CreateLiteralCompletionData("global"));
			
			if (!(node is AstType)) {
				if (currentMember != null || node is Expression) {
					AddKeywords(wrapper, statementStartKeywords);
					AddKeywords(wrapper, expressionLevelKeywords);
					if (node == null || node is TypeDeclaration)
						AddKeywords(wrapper, typeLevelKeywords);
				} else if (currentType != null) {
					AddKeywords(wrapper, typeLevelKeywords);
				} else {
					AddKeywords(wrapper, globalLevelKeywords);
				}
				var prop = currentMember as IUnresolvedProperty;
				if (prop != null && prop.Setter != null && prop.Setter.Region.IsInside(location)) {
					wrapper.AddCustom("value");
				} 
				if (currentMember is IUnresolvedEvent) {
					wrapper.AddCustom("value");
				} 
				
				if (IsInSwitchContext(node)) {
					wrapper.AddCustom("case"); 
				}
			} else {
				if (((AstType)node).Parent is ParameterDeclaration) {
					AddKeywords(wrapper, parameterTypePredecessorKeywords);
				}
			}
			AddKeywords(wrapper, primitiveTypesKeywords);
			if (currentMember != null && (node is IdentifierExpression || node is SimpleType) && (node.Parent is ExpressionStatement || node.Parent is ForeachStatement || node.Parent is UsingStatement)) {
				wrapper.AddCustom("var");
				wrapper.AddCustom("dynamic");
			} 
			wrapper.Result.AddRange(factory.CreateCodeTemplateCompletionData());
			if (node != null && node.Role == Roles.Argument) {
				var resolved = ResolveExpression(node.Parent);
				var invokeResult = resolved != null ? resolved.Item1 as CSharpInvocationResolveResult : null;
				if (invokeResult != null) {
					int argNum = 0;
					foreach (var arg in node.Parent.Children.Where (c => c.Role == Roles.Argument)) {
						if (arg == node) {
							break;
						}
						argNum++;
					}
					var param = argNum < invokeResult.Member.Parameters.Count ? invokeResult.Member.Parameters [argNum] : null;
					if (param != null && param.Type.Kind == TypeKind.Enum) {
						AddEnumMembers(wrapper, param.Type, state);
					}
				}
			}
			
			if (node is Expression) {
				var root = node;
				while (root.Parent != null)
					root = root.Parent;
				var astResolver = CompletionContextProvider.GetResolver (state, root);
				foreach (var type in CreateFieldAction.GetValidTypes(astResolver, (Expression)node)) {
					if (type.Kind == TypeKind.Enum) {
						AddEnumMembers(wrapper, type, state);
					} else if (type.Kind == TypeKind.Delegate) {
						AddDelegateHandlers(wrapper, type, true, true);
						AutoSelect = false;
						AutoCompleteEmptyMatch = false;
					}
				}
			}
			
			// Add 'this' keyword for first parameter (extension method case)
			if (node != null && node.Parent is ParameterDeclaration && 
			    node.Parent.PrevSibling != null && node.Parent.PrevSibling.Role == Roles.LPar) {
				wrapper.AddCustom("this");
			}
		}
		
		static bool IsInSwitchContext(AstNode node)
		{
			var n = node;
			while (n != null && !(n is EntityDeclaration)) {
				if (n is SwitchStatement) {
					return true;
				}
				if (n is BlockStatement) {
					return false;
				}
				n = n.Parent;
			}
			return false;
		}
		
		void AddTypesAndNamespaces(CompletionDataWrapper wrapper, CSharpResolver state, AstNode node, Func<IType, IType> typePred = null, Predicate<IMember> memberPred = null, Action<ICompletionData, IType> callback = null)
		{
			var lookup = new MemberLookup(ctx.CurrentTypeDefinition, Compilation.MainAssembly);
			if (currentType != null) {
				for (var ct = currentType; ct != null; ct = ct.DeclaringTypeDefinition) {
					foreach (var nestedType in ct.NestedTypes) {
						string name = nestedType.Name;
						if (IsAttributeContext(node) && name.EndsWith("Attribute") && name.Length > "Attribute".Length) {
							name = name.Substring(0, name.Length - "Attribute".Length);
						}
						
						if (typePred == null) {
							wrapper.AddType(nestedType, name);
							continue;
						}
						
						var type = typePred(nestedType.Resolve(ctx));
						if (type != null) {
							var a2 = wrapper.AddType(type, name);
							if (a2 != null && callback != null) {
								callback(a2, type);
							}
						}
						continue;
					}
				}
				if (this.currentMember != null && !(node is AstType)) {
					var def = ctx.CurrentTypeDefinition ?? Compilation.MainAssembly.GetTypeDefinition(currentType);
					if (def != null) {
						bool isProtectedAllowed = true;
						foreach (var member in def.GetMembers ()) {
							if (member is IMethod && ((IMethod)member).FullName == "System.Object.Finalize") {
								continue;
							}
							if (member.EntityType == EntityType.Operator) {
								continue;
							}
							if (member.IsExplicitInterfaceImplementation) {
								continue;
							}
							if (!lookup.IsAccessible(member, isProtectedAllowed)) {
								continue;
							}
							
							if (memberPred == null || memberPred(member)) {
								wrapper.AddMember(member);
							}
						}
						var declaring = def.DeclaringTypeDefinition;
						while (declaring != null) {
							foreach (var member in declaring.GetMembers (m => m.IsStatic)) {
								if (memberPred == null || memberPred(member)) {
									wrapper.AddMember(member);
								}
							}
							declaring = declaring.DeclaringTypeDefinition;
						}
					}
				}
				foreach (var p in currentType.TypeParameters) {
					wrapper.AddTypeParameter(p);
				}
			}
			var scope = ctx.CurrentUsingScope;
			
			for (var n = scope; n != null; n = n.Parent) {
				foreach (var pair in n.UsingAliases) {
					wrapper.AddNamespace(pair.Key);
				}
				foreach (var u in n.Usings) {
					foreach (var type in u.Types) {
						if (!lookup.IsAccessible(type, false))
							continue;
						
						IType addType = typePred != null ? typePred(type) : type;
						if (addType != null) {
							string name = type.Name;
							if (IsAttributeContext(node) && name.EndsWith("Attribute") && name.Length > "Attribute".Length) {
								name = name.Substring(0, name.Length - "Attribute".Length);
							}
							var a = wrapper.AddType(addType, name);
							if (a != null && callback != null) {
								callback(a, type);
							}
						}
					}
				}
				
				foreach (var type in n.Namespace.Types) {
					if (!lookup.IsAccessible(type, false))
						continue;
					IType addType = typePred != null ? typePred(type) : type;
					if (addType != null) {
						var a2 = wrapper.AddType(addType, addType.Name);
						if (a2 != null && callback != null) {
							callback(a2, type);
						}
					}
				}
				
				foreach (var curNs in n.Namespace.ChildNamespaces) {
					wrapper.AddNamespace(curNs.Name);
				}
			}
		}
		
		IEnumerable<ICompletionData> HandleKeywordCompletion(int wordStart, string word)
		{
			if (IsInsideCommentStringOrDirective()) {
				if (IsInPreprocessorDirective()) {
					if (word == "if" || word == "elif") {
						if (wordStart > 0 && document.GetCharAt(wordStart - 1) == '#') {
							return factory.CreatePreProcessorDefinesCompletionData();
						}
					}
				}
				return null;
			}
			switch (word) {
				case "namespace":
					return null;
				case "using":
					if (currentType != null) {
						return null;
					}
					var wrapper = new CompletionDataWrapper(this);
					AddTypesAndNamespaces(wrapper, GetState(), null, t => null);
					return wrapper.Result;
				case "case":
					return CreateCaseCompletionData(location);
					//				case ",":
					//				case ":":
					//					if (result.ExpressionContext == ExpressionContext.InheritableType) {
					//						IType cls = NRefactoryResolver.GetTypeAtCursor (Document.CompilationUnit, Document.FileName, new TextLocation (completionContext.TriggerLine, completionContext.TriggerLineOffset));
					//						CompletionDataList completionList = new ProjectDomCompletionDataList ();
					//						List<string > namespaceList = GetUsedNamespaces ();
					//						var col = new CSharpTextEditorCompletion.CompletionDataCollector (this, dom, completionList, Document.CompilationUnit, null, location);
					//						bool isInterface = false;
					//						HashSet<string > baseTypeNames = new HashSet<string> ();
					//						if (cls != null) {
					//							baseTypeNames.Add (cls.Name);
					//							if (cls.ClassType == ClassType.Struct)
					//								isInterface = true;
					//						}
					//						int tokenIndex = offset;
					//	
					//						// Search base types " : [Type1, ... ,TypeN,] <Caret>"
					//						string token = null;
					//						do {
					//							token = GetPreviousToken (ref tokenIndex, false);
					//							if (string.IsNullOrEmpty (token))
					//								break;
					//							token = token.Trim ();
					//							if (Char.IsLetterOrDigit (token [0]) || token [0] == '_') {
					//								IType baseType = dom.SearchType (Document.CompilationUnit, cls, result.Region.Start, token);
					//								if (baseType != null) {
					//									if (baseType.ClassType != ClassType.Interface)
					//										isInterface = true;
					//									baseTypeNames.Add (baseType.Name);
					//								}
					//							}
					//						} while (token != ":");
					//						foreach (object o in dom.GetNamespaceContents (namespaceList, true, true)) {
					//							IType type = o as IType;
					//							if (type != null && (type.IsStatic || type.IsSealed || baseTypeNames.Contains (type.Name) || isInterface && type.ClassType != ClassType.Interface)) {
					//								continue;
					//							}
					//							if (o is Namespace && !namespaceList.Any (ns => ns.StartsWith (((Namespace)o).FullName)))
					//								continue;
					//							col.Add (o);
					//						}
					//						// Add inner classes
					//						Stack<IType > innerStack = new Stack<IType> ();
					//						innerStack.Push (cls);
					//						while (innerStack.Count > 0) {
					//							IType curType = innerStack.Pop ();
					//							if (curType == null)
					//								continue;
					//							foreach (IType innerType in curType.InnerTypes) {
					//								if (innerType != cls)
					//									// don't add the calling class as possible base type
					//									col.Add (innerType);
					//							}
					//							if (curType.DeclaringType != null)
					//								innerStack.Push (curType.DeclaringType);
					//						}
					//						return completionList;
					//					}
					//					break;
				case "is":
				case "as":
					if (currentType == null) {
						return null;
					}
					IType isAsType = null;
					var isAsExpression = GetExpressionAt(wordStart);
					if (isAsExpression != null) {
						var parent = isAsExpression.Node.Parent;
						if (parent is VariableInitializer) {
							parent = parent.Parent;
						}
						if (parent is VariableDeclarationStatement) {
							var resolved = ResolveExpression(parent);
							if (resolved != null) {
								isAsType = resolved.Item1.Type;
							}
						}
					}
					var isAsWrapper = new CompletionDataWrapper(this);
					var def = isAsType != null ? isAsType.GetDefinition() : null;
					AddTypesAndNamespaces(
						isAsWrapper,
						GetState(),
						null,
						t => t.GetDefinition() == null || def == null || t.GetDefinition().IsDerivedFrom(def) ? t : null,
						m => false);
					return isAsWrapper.Result;
					//					{
					//						CompletionDataList completionList = new ProjectDomCompletionDataList ();
					//						ExpressionResult expressionResult = FindExpression (dom, completionContext, wordStart - document.Caret.Offset);
					//						NRefactoryResolver resolver = CreateResolver ();
					//						ResolveResult resolveResult = resolver.Resolve (expressionResult, new TextLocation (completionContext.TriggerLine, completionContext.TriggerLineOffset));
					//						if (resolveResult != null && resolveResult.ResolvedType != null) {
					//							CompletionDataCollector col = new CompletionDataCollector (this, dom, completionList, Document.CompilationUnit, resolver.CallingType, location);
					//							IType foundType = null;
					//							if (word == "as") {
					//								ExpressionContext exactContext = new NewCSharpExpressionFinder (dom).FindExactContextForAsCompletion (document, Document.CompilationUnit, Document.FileName, resolver.CallingType);
					//								if (exactContext is ExpressionContext.TypeExpressionContext) {
					//									foundType = resolver.SearchType (((ExpressionContext.TypeExpressionContext)exactContext).Type);
					//									AddAsCompletionData (col, foundType);
					//								}
					//							}
					//						
					//							if (foundType == null)
					//								foundType = resolver.SearchType (resolveResult.ResolvedType);
					//						
					//							if (foundType != null) {
					//								if (foundType.ClassType == ClassType.Interface)
					//									foundType = resolver.SearchType (DomReturnType.Object);
					//							
					//								foreach (IType type in dom.GetSubclasses (foundType)) {
					//									if (type.IsSpecialName || type.Name.StartsWith ("<"))
					//										continue;
					//									AddAsCompletionData (col, type);
					//								}
					//							}
					//							List<string > namespaceList = GetUsedNamespaces ();
					//							foreach (object o in dom.GetNamespaceContents (namespaceList, true, true)) {
					//								if (o is IType) {
					//									IType type = (IType)o;
					//									if (type.ClassType != ClassType.Interface || type.IsSpecialName || type.Name.StartsWith ("<"))
					//										continue;
					//	//								if (foundType != null && !dom.GetInheritanceTree (foundType).Any (x => x.FullName == type.FullName))
					//	//									continue;
					//									AddAsCompletionData (col, type);
					//									continue;
					//								}
					//								if (o is Namespace)
					//									continue;
					//								col.Add (o);
					//							}
					//							return completionList;
					//						}
					//						result.ExpressionContext = ExpressionContext.TypeName;
					//						return CreateCtrlSpaceCompletionData (completionContext, result);
					//					}
				case "override":
					// Look for modifiers, in order to find the beginning of the declaration
					int firstMod = wordStart;
					int i = wordStart;
					for (int n = 0; n < 3; n++) {
						string mod = GetPreviousToken(ref i, true);
						if (mod == "public" || mod == "protected" || mod == "private" || mod == "internal" || mod == "sealed") {
							firstMod = i;
						} else if (mod == "static") {
							// static methods are not overridable
							return null;
						} else {
							break;
						}
					}
					if (!IsLineEmptyUpToEol()) {
						return null;
					}
					if (currentType != null && (currentType.Kind == TypeKind.Class || currentType.Kind == TypeKind.Struct)) {
						string modifiers = document.GetText(firstMod, wordStart - firstMod);
						return GetOverrideCompletionData(currentType, modifiers);
					}
					return null;
				case "partial":
					// Look for modifiers, in order to find the beginning of the declaration
					firstMod = wordStart;
					i = wordStart;
					for (int n = 0; n < 3; n++) {
						string mod = GetPreviousToken(ref i, true);
						if (mod == "public" || mod == "protected" || mod == "private" || mod == "internal" || mod == "sealed") {
							firstMod = i;
						} else if (mod == "static") {
							// static methods are not overridable
							return null;
						} else {
							break;
						}
					}
					if (!IsLineEmptyUpToEol()) {
						return null;
					}
					var state = GetState();
					
					if (state.CurrentTypeDefinition != null && (state.CurrentTypeDefinition.Kind == TypeKind.Class || state.CurrentTypeDefinition.Kind == TypeKind.Struct)) {
						string modifiers = document.GetText(firstMod, wordStart - firstMod);
						return GetPartialCompletionData(state.CurrentTypeDefinition, modifiers);
					}
					return null;
					
				case "public":
				case "protected":
				case "private":
				case "internal":
				case "sealed":
				case "static":
					var accessorContext = HandleAccessorContext();
					if (accessorContext != null) {
						return accessorContext;
					}
					wrapper = new CompletionDataWrapper(this);
					state = GetState();
					if (currentType != null) {
						AddTypesAndNamespaces(wrapper, state, null, null, m => false);
						AddKeywords(wrapper, primitiveTypesKeywords);
					}
					AddKeywords(wrapper, typeLevelKeywords);
					return wrapper.Result;
				case "new":
					int j = offset - 4;
					//				string token = GetPreviousToken (ref j, true);
					
					IType hintType = null;
					var expressionOrVariableDeclaration = GetNewExpressionAt(j);
					if (expressionOrVariableDeclaration == null)
						return null;
					var astResolver = CompletionContextProvider.GetResolver(GetState(), expressionOrVariableDeclaration.Unit);
					hintType = CreateFieldAction.GetValidTypes(
						astResolver,
						expressionOrVariableDeclaration.Node as Expression
						)
						.FirstOrDefault();
					
					return CreateTypeCompletionData(hintType);
				case "yield":
					var yieldDataList = new CompletionDataWrapper(this);
					DefaultCompletionString = "return";
					yieldDataList.AddCustom("break");
					yieldDataList.AddCustom("return");
					return yieldDataList.Result;
				case "in":
					var inList = new CompletionDataWrapper(this);
					
					var expr = GetExpressionAtCursor();
					var rr = ResolveExpression(expr);
					
					AddContextCompletion(
						inList,
						rr != null ? rr.Item2 : GetState(),
						expr.Node
						);
					return inList.Result;
			}
			return null;
		}
		
		bool IsLineEmptyUpToEol()
		{
			var line = document.GetLineByNumber(location.Line);
			for (int j = offset; j < line.EndOffset; j++) {
				char ch = document.GetCharAt(j);
				if (!char.IsWhiteSpace(ch)) {
					return false;
				}
			}
			return true;
		}
		
		string GetLineIndent(int lineNr)
		{
			var line = document.GetLineByNumber(lineNr);
			for (int j = line.Offset; j < line.EndOffset; j++) {
				char ch = document.GetCharAt(j);
				if (!char.IsWhiteSpace(ch)) {
					return document.GetText(line.Offset, j - line.Offset - 1);
				}
			}
			return "";
		}
		
		static CSharpAmbience amb = new CSharpAmbience();
		
		class Category : CompletionCategory
		{
			public Category(string displayText, string icon) : base (displayText, icon)
			{
			}
			
			public override int CompareTo(CompletionCategory other)
			{
				return 0;
			}
		}
		
		IEnumerable<ICompletionData> CreateTypeCompletionData(IType hintType)
		{
			var wrapper = new CompletionDataWrapper(this);
			var state = GetState();
			Func<IType, IType> pred = null;
			Action<ICompletionData, IType> typeCallback = null;
			var inferredTypesCategory = new Category("Inferred Types", null);
			var derivedTypesCategory = new Category("Derived Types", null);
			
			if (hintType != null) {
				if (hintType.Kind != TypeKind.Unknown) {
					var lookup = new MemberLookup(
						ctx.CurrentTypeDefinition,
						Compilation.MainAssembly
						);
					typeCallback = (data, t) => {
						//check if type is in inheritance tree.
						if (hintType.GetDefinition() != null &&
						    t.GetDefinition() != null &&
						    t.GetDefinition().IsDerivedFrom(hintType.GetDefinition())) {
							data.CompletionCategory = derivedTypesCategory;
						}
					};
					pred = t => {
						if (t.Kind == TypeKind.Interface && hintType.Kind != TypeKind.Array) {
							return null;
						}
						// check for valid constructors
						if (t.GetConstructors().Count() > 0) {
							bool isProtectedAllowed = currentType != null ? 
								currentType.Resolve(ctx).GetDefinition().IsDerivedFrom(t.GetDefinition()) : 
									false;
							if (!t.GetConstructors().Any(m => lookup.IsAccessible(
								m,
								isProtectedAllowed
								)
							                             )) {
								return null;
							}
						}
						
						var typeInference = new TypeInference(Compilation);
						typeInference.Algorithm = TypeInferenceAlgorithm.ImprovedReturnAllResults;
						var inferedType = typeInference.FindTypeInBounds(
							new [] { t },
						new [] { hintType }
						);
						if (inferedType != SpecialType.UnknownType) {
							var newType = wrapper.AddType(inferedType, amb.ConvertType(inferedType));
							if (newType != null) {
								newType.CompletionCategory = inferredTypesCategory;
							}
							return null;
						}
						return t;
					};
					if (!(hintType.Kind == TypeKind.Interface && hintType.Kind != TypeKind.Array)) {
						DefaultCompletionString = GetShortType(hintType, GetState());
						var hint = wrapper.AddType(hintType, DefaultCompletionString);
						if (hint != null) {
							hint.CompletionCategory = derivedTypesCategory;
						}
					}
					if (hintType is ParameterizedType && hintType.TypeParameterCount == 1 && hintType.FullName == "System.Collections.Generic.IEnumerable") {
						var arg = ((ParameterizedType)hintType).TypeArguments.FirstOrDefault();
						var array = new ArrayTypeReference(arg.ToTypeReference(), 1).Resolve(ctx);
						wrapper.AddType(array, amb.ConvertType(array));
					}
				} else {
					var hint = wrapper.AddType(hintType, DefaultCompletionString);
					if (hint != null) {
						DefaultCompletionString = hint.DisplayText;
						hint.CompletionCategory = derivedTypesCategory;
					}
				}
			} 
			AddTypesAndNamespaces(wrapper, state, null, pred, m => false, typeCallback);
			if (hintType == null || hintType == SpecialType.UnknownType) {
				AddKeywords(wrapper, primitiveTypesKeywords.Where(k => k != "void"));
			}
			
			CloseOnSquareBrackets = true;
			AutoCompleteEmptyMatch = true;
			return wrapper.Result;
		}
		
		IEnumerable<ICompletionData> GetOverrideCompletionData(IUnresolvedTypeDefinition type, string modifiers)
		{
			var wrapper = new CompletionDataWrapper(this);
			var alreadyInserted = new List<IMember>();
			//bool addedVirtuals = false;
			
			int declarationBegin = offset;
			int j = declarationBegin;
			for (int i = 0; i < 3; i++) {
				switch (GetPreviousToken(ref j, true)) {
					case "public":
					case "protected":
					case "private":
					case "internal":
					case "sealed":
					case "override":
						declarationBegin = j;
						break;
					case "static":
						return null; // don't add override completion for static members
				}
			}
			AddVirtuals(
				alreadyInserted,
				wrapper,
				modifiers,
				type.Resolve(ctx),
				declarationBegin
				);
			return wrapper.Result;
		}
		
		IEnumerable<ICompletionData> GetPartialCompletionData(ITypeDefinition type, string modifiers)
		{
			var wrapper = new CompletionDataWrapper(this);
			int declarationBegin = offset;
			int j = declarationBegin;
			for (int i = 0; i < 3; i++) {
				switch (GetPreviousToken(ref j, true)) {
					case "public":
					case "protected":
					case "private":
					case "internal":
					case "sealed":
					case "override":
						declarationBegin = j;
						break;
					case "static":
						return null; // don't add override completion for static members
				}
			}
			
			var methods = new List<IUnresolvedMethod>();
			
			foreach (var part in type.Parts) {
				foreach (var method in part.Methods) {
					if (method.BodyRegion.IsEmpty) {
						if (GetImplementation(type, method) != null) {
							continue;
						}
						methods.Add(method);
					}
				}	
			}
			
			foreach (var method in methods) {
				wrapper.Add(factory.CreateNewPartialCompletionData(
					declarationBegin,
					method.DeclaringTypeDefinition,
					method
					)
				            );
			} 
			
			return wrapper.Result;
		}
		
		IMethod GetImplementation(ITypeDefinition type, IUnresolvedMethod method)
		{
			foreach (var cur in type.Methods) {
				if (cur.Name == method.Name && cur.Parameters.Count == method.Parameters.Count && !cur.BodyRegion.IsEmpty) {
					bool equal = true;
					/*for (int i = 0; i < cur.Parameters.Count; i++) {
						if (!cur.Parameters [i].Type.Equals (method.Parameters [i].Type)) {
							equal = false;
							break;
						}
					}*/
					if (equal) {
						return cur;
					}
				}
			}
			return null;
		}
		
		void AddVirtuals(List<IMember> alreadyInserted, CompletionDataWrapper col, string modifiers, IType curType, int declarationBegin)
		{
			if (curType == null) {
				return;
			}
			foreach (var m in curType.GetMembers ().Reverse ()) {
				if (m.IsSynthetic || curType.Kind != TypeKind.Interface && !m.IsOverridable) {
					continue;
				}
				// filter out the "Finalize" methods, because finalizers should be done with destructors.
				if (m is IMethod && m.Name == "Finalize") {
					continue;
				}
				
				var data = factory.CreateNewOverrideCompletionData(
					declarationBegin,
					currentType,
					m
					);
				// check if the member is already implemented
				bool foundMember = curType.GetMembers().Any(cm => SignatureComparer.Ordinal.Equals(
					cm,
					m
					) && cm.DeclaringTypeDefinition == curType.GetDefinition()
				                                            );
				if (foundMember) {
					continue;
				}
				if (alreadyInserted.Any(cm => SignatureComparer.Ordinal.Equals(cm, m)))
					continue;
				alreadyInserted.Add(m);
				data.CompletionCategory = col.GetCompletionCategory(m.DeclaringTypeDefinition);
				col.Add(data);
			}
		}
		
		static void AddKeywords(CompletionDataWrapper wrapper, IEnumerable<string> keywords)
		{
			foreach (string keyword in keywords) {
				if (wrapper.Result.Any(data => data.DisplayText == keyword))
					continue;
				wrapper.AddCustom(keyword);
			}
		}
		
		public string GetPreviousMemberReferenceExpression(int tokenIndex)
		{
			string result = GetPreviousToken(ref tokenIndex, false);
			result = GetPreviousToken(ref tokenIndex, false);
			if (result != ".") {
				result = null;
			} else {
				var names = new List<string>();
				while (result == ".") {
					result = GetPreviousToken(ref tokenIndex, false);
					if (result == "this") {
						names.Add("handle");
					} else if (result != null) {
						string trimmedName = result.Trim();
						if (trimmedName.Length == 0) {
							break;
						}
						names.Insert(0, trimmedName);
					}
					result = GetPreviousToken(ref tokenIndex, false);
				}
				result = String.Join("", names.ToArray());
				foreach (char ch in result) {
					if (!char.IsLetterOrDigit(ch) && ch != '_') {
						result = "";
						break;
					}
				}
			}
			return result;
		}
		
		bool MatchDelegate(IType delegateType, IUnresolvedMethod method)
		{
			var delegateMethod = delegateType.GetDelegateInvokeMethod();
			if (delegateMethod == null || delegateMethod.Parameters.Count != method.Parameters.Count) {
				return false;
			}
			
			for (int i = 0; i < delegateMethod.Parameters.Count; i++) {
				if (!delegateMethod.Parameters [i].Type.Equals(method.Parameters [i].Type.Resolve(ctx))) {
					return false;
				}
			}
			return true;
		}
		
		string AddDelegateHandlers(CompletionDataWrapper completionList, IType delegateType, bool addSemicolon = true, bool addDefault = true)
		{
			IMethod delegateMethod = delegateType.GetDelegateInvokeMethod();
			var thisLineIndent = GetLineIndent(location.Line);
			string delegateEndString = EolMarker + thisLineIndent + "}" + (addSemicolon ? ";" : "");
			//bool containsDelegateData = completionList.Result.Any(d => d.DisplayText.StartsWith("delegate("));
			if (addDefault) {
				var oldDelegate = completionList.Result.FirstOrDefault(cd => cd.DisplayText == "delegate");
				if (oldDelegate != null)
					completionList.Result.Remove(oldDelegate);
				completionList.AddCustom(
					"delegate",
					"Creates anonymous delegate.",
					"delegate {" + EolMarker + thisLineIndent + IndentString + "|" + delegateEndString
					);
			}
			var sb = new StringBuilder("(");
			var sbWithoutTypes = new StringBuilder("(");
			for (int k = 0; k < delegateMethod.Parameters.Count; k++) {
				if (k > 0) {
					sb.Append(", ");
					sbWithoutTypes.Append(", ");
				}
				var parameterType = delegateMethod.Parameters [k].Type;
				sb.Append(GetShortType(parameterType, GetState()));
				sb.Append(" ");
				sb.Append(delegateMethod.Parameters [k].Name);
				sbWithoutTypes.Append(delegateMethod.Parameters [k].Name);
			}
			sb.Append(")");
			sbWithoutTypes.Append(")");
			completionList.AddCustom(
				"delegate" + sb,
				"Creates anonymous delegate.",
				"delegate" + sb + " {" + EolMarker + thisLineIndent + IndentString + "|" + delegateEndString
				);
			if (!completionList.Result.Any(data => data.DisplayText == sbWithoutTypes.ToString())) {
				completionList.AddCustom(
					sbWithoutTypes.ToString(),
					"Creates lambda expression.",
					sbWithoutTypes + " => |" + (addSemicolon ? ";" : "")
					);
			}
			/* TODO:Make factory method out of it.
			// It's  needed to temporarly disable inserting auto matching bracket because the anonymous delegates are selectable with '('
			// otherwise we would end up with () => )
			if (!containsDelegateData) {
				var savedValue = MonoDevelop.SourceEditor.DefaultSourceEditorOptions.Instance.AutoInsertMatchingBracket;
				MonoDevelop.SourceEditor.DefaultSourceEditorOptions.Instance.AutoInsertMatchingBracket = false;
				completionList.Result.CompletionListClosed += delegate {
					MonoDevelop.SourceEditor.DefaultSourceEditorOptions.Instance.AutoInsertMatchingBracket = savedValue;
				};
			}*/
			return sb.ToString();
		}
		
		bool IsAccessibleFrom(IEntity member, ITypeDefinition calledType, IMember currentMember, bool includeProtected)
		{
			if (currentMember == null) {
				return member.IsStatic || member.IsPublic;
			}
			//			if (currentMember is MonoDevelop.Projects.Dom.BaseResolveResult.BaseMemberDecorator) 
			//				return member.IsPublic | member.IsProtected;
			//		if (member.IsStatic && !IsStatic)
			//			return false;
			if (member.IsPublic || calledType != null && calledType.Kind == TypeKind.Interface && !member.IsProtected) {
				return true;
			}
			if (member.DeclaringTypeDefinition != null) {
				if (member.DeclaringTypeDefinition.Kind == TypeKind.Interface) { 
					return IsAccessibleFrom(
						member.DeclaringTypeDefinition,
						calledType,
						currentMember,
						includeProtected
						);
				}
				
				if (member.IsProtected && !(member.DeclaringTypeDefinition.IsProtectedOrInternal && !includeProtected)) {
					return includeProtected;
				}
			}
			if (member.IsInternal || member.IsProtectedAndInternal || member.IsProtectedOrInternal) {
				//var type1 = member is ITypeDefinition ? (ITypeDefinition)member : member.DeclaringTypeDefinition;
				//var type2 = currentMember is ITypeDefinition ? (ITypeDefinition)currentMember : currentMember.DeclaringTypeDefinition;
				bool result = true;
				// easy case, projects are the same
				/*//				if (type1.ProjectContent == type2.ProjectContent) {
				//					result = true; 
				//				} else 
				if (type1.ProjectContent != null) {
					// maybe type2 hasn't project dom set (may occur in some cases), check if the file is in the project
					//TODO !!
					//					result = type1.ProjectContent.Annotation<MonoDevelop.Projects.Project> ().GetProjectFile (type2.Region.FileName) != null;
					result = false;
				} else if (type2.ProjectContent != null) {
					//TODO!!
					//					result = type2.ProjectContent.Annotation<MonoDevelop.Projects.Project> ().GetProjectFile (type1.Region.FileName) != null;
					result = false;
				} else {
					// should never happen !
					result = true;
				}*/
					return member.IsProtectedAndInternal ? includeProtected && result : result;
			}
			
			if (!(currentMember is IType) && (currentMember.DeclaringTypeDefinition == null || member.DeclaringTypeDefinition == null)) {
				return false;
			}
			
			// inner class 
			var declaringType = currentMember.DeclaringTypeDefinition;
			while (declaringType != null) {
				if (declaringType.ReflectionName == currentMember.DeclaringType.ReflectionName) {
					return true;
				}
				declaringType = declaringType.DeclaringTypeDefinition;
			}
			
			
			return currentMember.DeclaringTypeDefinition != null && member.DeclaringTypeDefinition.FullName == currentMember.DeclaringTypeDefinition.FullName;
		}
		
		static bool IsAttributeContext(AstNode node)
		{
			AstNode n = node;
			while (n is AstType) {
				n = n.Parent;
			}
			return n is Attribute;
		}
		
		IEnumerable<ICompletionData> CreateTypeAndNamespaceCompletionData(TextLocation location, ResolveResult resolveResult, AstNode resolvedNode, CSharpResolver state)
		{
			if (resolveResult == null || resolveResult.IsError) {
				return null;
			}
			var exprParent = resolvedNode.GetParent<Expression>();
			var unit = exprParent != null ? exprParent.GetParent<CompilationUnit>() : null;
			
			var astResolver = unit != null ? CompletionContextProvider.GetResolver(state, unit) : null;
			IType hintType = exprParent != null && astResolver != null ? 
				CreateFieldAction.GetValidTypes(astResolver, exprParent) .FirstOrDefault() :
					null;
			var result = new CompletionDataWrapper(this);
			if (resolveResult is NamespaceResolveResult) {
				var nr = (NamespaceResolveResult)resolveResult;
				if (!(resolvedNode.Parent is UsingDeclaration || resolvedNode.Parent != null && resolvedNode.Parent.Parent is UsingDeclaration)) {
					foreach (var cl in nr.Namespace.Types) {
						string name = cl.Name;
						if (hintType != null && hintType.Kind != TypeKind.Array && cl.Kind == TypeKind.Interface) {
							continue;
						}
						if (IsAttributeContext(resolvedNode) && name.EndsWith("Attribute") && name.Length > "Attribute".Length) {
							name = name.Substring(0, name.Length - "Attribute".Length);
						}
						result.AddType(cl, name);
					}
				}
				foreach (var ns in nr.Namespace.ChildNamespaces) {
					result.AddNamespace(ns.Name);
				}
			} else if (resolveResult is TypeResolveResult) {
				var type = resolveResult.Type;
				foreach (var nested in type.GetNestedTypes ()) {
					if (hintType != null && hintType.Kind != TypeKind.Array && nested.Kind == TypeKind.Interface) {
						continue;
					}
					result.AddType(nested, nested.Name);
				}
			}
			return result.Result;
		}
		
		IEnumerable<ICompletionData> CreateTypeList()
		{
			foreach (var cl in Compilation.RootNamespace.Types) {
				yield return factory.CreateTypeCompletionData(cl, cl.Name);
			}
			
			foreach (var ns in Compilation.RootNamespace.ChildNamespaces) {
				yield return factory.CreateNamespaceCompletionData(ns.Name);
			}
		}
		
		IEnumerable<ICompletionData> CreateParameterCompletion(MethodGroupResolveResult resolveResult, CSharpResolver state, AstNode invocation, CompilationUnit unit, int parameter, bool controlSpace)
		{
			var result = new CompletionDataWrapper(this);
			var addedEnums = new HashSet<string>();
			var addedDelegates = new HashSet<string>();
			
			foreach (var method in resolveResult.Methods) {
				if (method.Parameters.Count <= parameter) {
					continue;
				}
				var resolvedType = method.Parameters [parameter].Type;
				if (resolvedType.Kind == TypeKind.Enum) {
					if (addedEnums.Contains(resolvedType.ReflectionName)) {
						continue;
					}
					addedEnums.Add(resolvedType.ReflectionName);
					AddEnumMembers(result, resolvedType, state);
				} else if (resolvedType.Kind == TypeKind.Delegate) {
					if (addedDelegates.Contains(resolvedType.ReflectionName))
						continue;
					string parameterDefinition = AddDelegateHandlers(result, resolvedType);
					string varName = "Handle" + method.Parameters [parameter].Type.Name + method.Parameters [parameter].Name;
					result.Result.Add(
						factory.CreateEventCreationCompletionData(
						varName,
						resolvedType,
						null,
						parameterDefinition,
						currentMember,
						currentType)
						);
				}
			}
			
			foreach (var method in resolveResult.Methods) {
				if (parameter < method.Parameters.Count && method.Parameters [parameter].Type.Kind == TypeKind.Delegate) {
					AutoSelect = false;
					AutoCompleteEmptyMatch = false;
				}
				foreach (var p in method.Parameters) {
					result.AddNamedParameterVariable(p);
				}
			}
			
			if (!controlSpace) {
				if (addedEnums.Count + addedDelegates.Count == 0) {
					return Enumerable.Empty<ICompletionData>();
				}
				AutoCompleteEmptyMatch = false;
				AutoSelect = false;
			}
			AddContextCompletion(result, state, invocation);
			
			//			resolver.AddAccessibleCodeCompletionData (ExpressionContext.MethodBody, cdc);
			//			if (addedDelegates.Count > 0) {
			//				foreach (var data in result.Result) {
			//					if (data is MemberCompletionData) 
			//						((MemberCompletionData)data).IsDelegateExpected = true;
			//				}
			//			}
			return result.Result;
		}
		
		string GetShortType(IType type, CSharpResolver state)
		{
			var builder = new TypeSystemAstBuilder(state);
			var dt = state.CurrentTypeDefinition;
			var declaring = type.DeclaringType != null ? type.DeclaringType.GetDefinition() : null;
			if (declaring != null) {
				while (dt != null) {
					if (dt.Equals(declaring)) {
						builder.AlwaysUseShortTypeNames = true;
						break;
					}
					dt = dt.DeclaringTypeDefinition;
				}
			}
			var shortType = builder.ConvertType(type);
			return shortType.GetText(FormattingPolicy);
		}
		
		void AddEnumMembers(CompletionDataWrapper completionList, IType resolvedType, CSharpResolver state)
		{
			if (resolvedType.Kind != TypeKind.Enum) {
				return;
			}
			string typeString = GetShortType(resolvedType, state);
			completionList.AddEnumMembers (resolvedType, state, typeString);
			DefaultCompletionString = typeString;
		}
		
		IEnumerable<ICompletionData> CreateCompletionData(TextLocation location, ResolveResult resolveResult, AstNode resolvedNode, CSharpResolver state, Func<IType, IType> typePred = null)
		{
			if (resolveResult == null /*|| resolveResult.IsError*/) {
				return null;
			}
			
			if (resolveResult is NamespaceResolveResult) {
				var nr = (NamespaceResolveResult)resolveResult;
				var namespaceContents = new CompletionDataWrapper(this);
				
				foreach (var cl in nr.Namespace.Types) {
					IType addType = typePred != null ? typePred(cl) : cl;
					if (addType != null)
						namespaceContents.AddType(addType, addType.Name);
				}
				
				foreach (var ns in nr.Namespace.ChildNamespaces) {
					namespaceContents.AddNamespace(ns.Name);
				}
				return namespaceContents.Result;
			}
			
			IType type = resolveResult.Type;
			if (resolvedNode.Parent is PointerReferenceExpression && (type is PointerType)) {
				type = ((PointerType)type).ElementType;
			}
			
			//var typeDef = resolveResult.Type.GetDefinition();
			var result = new CompletionDataWrapper(this);
			bool includeStaticMembers = false;
			
			var lookup = new MemberLookup(
				ctx.CurrentTypeDefinition,
				Compilation.MainAssembly
				);
			
			
			if (resolveResult is LocalResolveResult) {
				if (resolvedNode is IdentifierExpression) {
					var mrr = (LocalResolveResult)resolveResult;
					includeStaticMembers = mrr.Variable.Name == mrr.Type.Name;
				}
			}
			if (resolveResult is TypeResolveResult && type.Kind == TypeKind.Enum) {
				foreach (var field in type.GetFields ()) {
					if (!lookup.IsAccessible(field, false))
						continue;
					result.AddMember(field);
				}
				foreach (var m in type.GetMethods ()) {
					if (m.Name == "TryParse") {
						result.AddMember(m);
					}
				}
				return result.Result;
			}
			
			bool isProtectedAllowed = resolveResult is ThisResolveResult ? true : lookup.IsProtectedAccessAllowed(type);
			bool skipNonStaticMembers = (resolveResult is TypeResolveResult);
			
			if (resolveResult is MemberResolveResult && resolvedNode is IdentifierExpression) {
				var mrr = (MemberResolveResult)resolveResult;
				includeStaticMembers = mrr.Member.Name == mrr.Type.Name;
				
				TypeResolveResult trr;
				if (state.IsVariableReferenceWithSameType(
					resolveResult,
					((IdentifierExpression)resolvedNode).Identifier,
					out trr
					)) {
					if (currentMember != null && mrr.Member.IsStatic ^ currentMember.IsStatic) {
						skipNonStaticMembers = true;
						
						if (trr.Type.Kind == TypeKind.Enum) {
							foreach (var field in trr.Type.GetFields ()) {
								result.AddMember(field);
							}
							foreach (var m in trr.Type.GetMethods ()) {
								if (m.Name == "TryParse" && m.IsStatic) {
									result.AddMember(m);
								}
							}
							return result.Result;
						}
					}
				}
				// ADD Aliases
				var scope = ctx.CurrentUsingScope;
				
				for (var n = scope; n != null; n = n.Parent) {
					foreach (var pair in n.UsingAliases) {
						if (pair.Key == mrr.Member.Name) {
							foreach (var r in CreateCompletionData (location, pair.Value, resolvedNode, state)) {
								if (r is IEntityCompletionData && ((IEntityCompletionData)r).Entity is IMember) {
									result.AddMember((IMember)((IEntityCompletionData)r).Entity);
								} else {
									result.Add(r);
								}
							}
						}
					}
				}				
				
				
			}
			if (resolveResult is TypeResolveResult && (resolvedNode is IdentifierExpression || resolvedNode is MemberReferenceExpression)) {
				includeStaticMembers = true;
			}
			
			//			Console.WriteLine ("type:" + type +"/"+type.GetType ());
			//			Console.WriteLine ("current:" + ctx.CurrentTypeDefinition);
			//			Console.WriteLine ("IS PROT ALLOWED:" + isProtectedAllowed + " static: "+ includeStaticMembers);
			//			Console.WriteLine (resolveResult);
			//			Console.WriteLine ("node:" + resolvedNode);
			//			Console.WriteLine (currentMember !=  null ? currentMember.IsStatic : "currentMember == null");
			
			if (resolvedNode.Annotation<ObjectCreateExpression>() == null) {
				//tags the created expression as part of an object create expression.
				
				var filteredList = new List<IMember>();
				foreach (var member in type.GetMembers ()) {
					if (member.EntityType == EntityType.Indexer || member.EntityType == EntityType.Operator || member.EntityType == EntityType.Constructor || member.EntityType == EntityType.Destructor) {
						continue;
					}
					if (member.IsExplicitInterfaceImplementation) {
						continue;
					}
					//					Console.WriteLine ("member:" + member + member.IsShadowing);
					if (!lookup.IsAccessible(member, isProtectedAllowed)) {
						//						Console.WriteLine ("skip access: " + member.FullName);
						continue;
					}
					if (resolvedNode is BaseReferenceExpression && member.IsAbstract) {
						continue;
					}
					bool memberIsStatic = member.IsStatic;
					if (!includeStaticMembers && memberIsStatic && !(resolveResult is TypeResolveResult)) {
						//						Console.WriteLine ("skip static member: " + member.FullName);
						continue;
					}
					var field = member as IField;
					if (field != null) {
						memberIsStatic |= field.IsConst;
					}
					
					if (!memberIsStatic && skipNonStaticMembers) {
						continue;
					}
					
					if (member is IMethod && ((IMethod)member).FullName == "System.Object.Finalize") {
						continue;
					}
					if (member.EntityType == EntityType.Operator) {
						continue;
					}
					if (member.IsExplicitInterfaceImplementation) {
						continue;
					}
					if (member.IsShadowing) {
						filteredList.RemoveAll(m => m.Name == member.Name);
					}
					filteredList.Add(member);
				}
				
				foreach (var member in filteredList) {
					//					Console.WriteLine ("add:" + member + "/" + member.IsStatic);
					result.AddMember(member);
				}
			}
			
			if (resolveResult is TypeResolveResult || includeStaticMembers) {
				foreach (var nested in type.GetNestedTypes ()) {
					IType addType = typePred != null ? typePred(nested) : nested;
					if (addType != null)
						result.AddType(addType, addType.Name);
				}
				
			} else {
				foreach (var meths in state.GetExtensionMethods (type)) {
					foreach (var m in meths) {
						result.AddMember(m);
					}
				}
			}
			
			//			IEnumerable<object> objects = resolveResult.CreateResolveResult (dom, resolver != null ? resolver.CallingMember : null);
			//			CompletionDataCollector col = new CompletionDataCollector (this, dom, result, Document.CompilationUnit, resolver != null ? resolver.CallingType : null, location);
			//			col.HideExtensionParameter = !resolveResult.StaticResolve;
			//			col.NamePrefix = expressionResult.Expression;
			//			bool showOnlyTypes = expressionResult.Contexts.Any (ctx => ctx == ExpressionContext.InheritableType || ctx == ExpressionContext.Constraints);
			//			if (objects != null) {
			//				foreach (object obj in objects) {
			//					if (expressionResult.ExpressionContext != null && expressionResult.ExpressionContext.FilterEntry (obj))
			//						continue;
			//					if (expressionResult.ExpressionContext == ExpressionContext.NamespaceNameExcepted && !(obj is Namespace))
			//						continue;
			//					if (showOnlyTypes && !(obj is IType))
			//						continue;
			//					CompletionData data = col.Add (obj);
			//					if (data != null && expressionResult.ExpressionContext == ExpressionContext.Attribute && data.CompletionText != null && data.CompletionText.EndsWith ("Attribute")) {
			//						string newText = data.CompletionText.Substring (0, data.CompletionText.Length - "Attribute".Length);
			//						data.SetText (newText);
			//					}
			//				}
			//			}
			
			return result.Result;
		}
		
		IEnumerable<ICompletionData> CreateCaseCompletionData(TextLocation location)
		{
			var unit = ParseStub("a: break;");
			if (unit == null) {
				return null;
			}
			var s = unit.GetNodeAt<SwitchStatement>(location);
			if (s == null) {
				return null;
			}
			
			var offset = document.GetOffset(s.Expression.StartLocation);
			var expr = GetExpressionAt(offset);
			if (expr == null) {
				return null;
			}
			
			var resolveResult = ResolveExpression(expr);
			if (resolveResult == null || resolveResult.Item1.Type.Kind != TypeKind.Enum) { 
				return null;
			}
			var wrapper = new CompletionDataWrapper(this);
			AddEnumMembers(wrapper, resolveResult.Item1.Type, resolveResult.Item2);
			AutoCompleteEmptyMatch = false;
			return wrapper.Result;
		}
		
		#region Parsing methods
		ExpressionResult GetExpressionBeforeCursor()
		{
			CompilationUnit baseUnit;
			if (currentMember == null) {
				baseUnit = ParseStub("a", false);
				var type = baseUnit.GetNodeAt<MemberType>(location);
				if (type == null) {
					baseUnit = ParseStub("a;", false);
					type = baseUnit.GetNodeAt<MemberType>(location);
				}
				
				if (type == null) {
					baseUnit = ParseStub("A a;", false);
					type = baseUnit.GetNodeAt<MemberType>(location);
				}
				if (type != null) {
					return new ExpressionResult((AstNode)type.Target, baseUnit);
				}
			}
			
			baseUnit = ParseStub("a", false);
			var curNode = baseUnit.GetNodeAt(location);
			// hack for local variable declaration missing ';' issue - remove that if it works.
			if (curNode is EntityDeclaration || baseUnit.GetNodeAt<Expression>(location) == null && baseUnit.GetNodeAt<MemberType>(location) == null) {
				baseUnit = ParseStub("a");
				curNode = baseUnit.GetNodeAt(location);
			}
			
			// Hack for handle object initializer continuation expressions
			if (curNode is EntityDeclaration || baseUnit.GetNodeAt<Expression>(location) == null && baseUnit.GetNodeAt<MemberType>(location) == null) {
				baseUnit = ParseStub("a};");
			}
			var mref = baseUnit.GetNodeAt<MemberReferenceExpression>(location); 
			if (currentMember == null && currentType == null) {
				if (mref != null) {
					return new ExpressionResult((AstNode)mref.Target, baseUnit);
				}
				return null;
			}
			
			//var memberLocation = currentMember != null ? currentMember.Region.Begin : currentType.Region.Begin;
			if (mref == null) {
				var type = baseUnit.GetNodeAt<MemberType>(location); 
				if (type != null) {
					return new ExpressionResult((AstNode)type.Target, baseUnit);
				}
				
				var pref = baseUnit.GetNodeAt<PointerReferenceExpression>(location); 
				if (pref != null) {
					return new ExpressionResult((AstNode)pref.Target, baseUnit);
				}
			}
			AstNode expr = null;
			if (mref != null) {
				expr = mref.Target;
			} else {
				Expression tref = baseUnit.GetNodeAt<TypeReferenceExpression>(location); 
				MemberType memberType = tref != null ? ((TypeReferenceExpression)tref).Type as MemberType : null;
				if (memberType == null) {
					memberType = baseUnit.GetNodeAt<MemberType>(location); 
					if (memberType != null) {
						if (memberType.Parent is ObjectCreateExpression) {
							var mt = memberType.Target.Clone();
							memberType.ReplaceWith(mt);
							expr = mt;
							goto exit;
						} else {
							tref = baseUnit.GetNodeAt<Expression>(location); 
							if (tref == null) {
								tref = new TypeReferenceExpression(memberType.Clone());
								memberType.Parent.AddChild(tref, Roles.Expression);
							}
							if (tref is ObjectCreateExpression) {
								expr = new TypeReferenceExpression(memberType.Target.Clone());
								expr.AddAnnotation(new ObjectCreateExpression());
							}
						}
					}
				}
				
				if (memberType == null) {
					return null;
				}
				if (expr == null) {
					expr = new TypeReferenceExpression(memberType.Target.Clone());
				}
				tref.ReplaceWith(expr);
			}
		exit:
				return new ExpressionResult((AstNode)expr, baseUnit);
		}
		
		ExpressionResult GetExpressionAtCursor()
		{
			//			TextLocation memberLocation;
			//			if (currentMember != null) {
			//				memberLocation = currentMember.Region.Begin;
			//			} else if (currentType != null) {
			//				memberLocation = currentType.Region.Begin;
			//			} else {
			//				memberLocation = location;
			//			}
			var baseUnit = ParseStub("a");
			var tmpUnit = baseUnit;
			AstNode expr = baseUnit.GetNodeAt(
				location,
				n => n is IdentifierExpression || n is MemberReferenceExpression
				);
			
			if (expr == null) {
				expr = baseUnit.GetNodeAt<AstType>(location.Line, location.Column - 1);
			}
			if (expr == null)
				expr = baseUnit.GetNodeAt<Identifier>(location.Line, location.Column - 1);
			// try insertStatement
			if (expr == null && baseUnit.GetNodeAt<EmptyStatement>(
				location.Line,
				location.Column
				) != null) {
				tmpUnit = baseUnit = ParseStub("a();", false);
				expr = baseUnit.GetNodeAt<InvocationExpression>(
					location.Line,
					location.Column + 1
					); 
			}
			
			if (expr == null) {
				baseUnit = ParseStub("()");
				expr = baseUnit.GetNodeAt<IdentifierExpression>(
					location.Line,
					location.Column - 1
					); 
				if (expr == null) {
					expr = baseUnit.GetNodeAt<MemberType>(location.Line, location.Column - 1); 
				}
			}
			
			if (expr == null) {
				baseUnit = ParseStub("a", false);
				expr = baseUnit.GetNodeAt(
					location,
					n => n is IdentifierExpression || n is MemberReferenceExpression || n is CatchClause
					);
			}
			
			// try statement 
			if (expr == null) {
				expr = tmpUnit.GetNodeAt<SwitchStatement>(
					location.Line,
					location.Column - 1
					); 
				baseUnit = tmpUnit;
			}
			
			if (expr == null) {
				var block = tmpUnit.GetNodeAt<BlockStatement>(location); 
				var node = block != null ? block.Statements.LastOrDefault() : null;
				
				var forStmt = node != null ? node.PrevSibling as ForStatement : null;
				if (forStmt != null && forStmt.EmbeddedStatement.IsNull) {
					expr = forStmt;
					var id = new IdentifierExpression("stub");
					forStmt.EmbeddedStatement = new BlockStatement() { Statements = { new ExpressionStatement (id) }};
					expr = id;
					baseUnit = tmpUnit;
				}
			}
			
			if (expr == null) {
				var forStmt = tmpUnit.GetNodeAt<ForeachStatement>(
					location.Line,
					location.Column - 3
					); 
				if (forStmt != null && forStmt.EmbeddedStatement.IsNull) {
					forStmt.VariableNameToken = Identifier.Create("stub");
					expr = forStmt.VariableNameToken;
					baseUnit = tmpUnit;
				}
			}
			if (expr == null) {
				expr = tmpUnit.GetNodeAt<VariableInitializer>(
					location.Line,
					location.Column - 1
					);
				baseUnit = tmpUnit;
			}
			
			// try parameter declaration type
			if (expr == null) {
				baseUnit = ParseStub(">", false, "{}");
				expr = baseUnit.GetNodeAt<TypeParameterDeclaration>(
					location.Line,
					location.Column - 1
					); 
			}
			
			// try parameter declaration method
			if (expr == null) {
				baseUnit = ParseStub("> ()", false, "{}");
				expr = baseUnit.GetNodeAt<TypeParameterDeclaration>(
					location.Line,
					location.Column - 1
					); 
			}
			
			// try expression in anonymous type "new { sample = x$" case
			if (expr == null) {
				baseUnit = ParseStub("a", false);
				expr = baseUnit.GetNodeAt<AnonymousTypeCreateExpression>(
					location.Line,
					location.Column
					); 
				if (expr != null) {
					expr = baseUnit.GetNodeAt<Expression>(location.Line, location.Column) ?? expr;
				} 
				if (expr == null) {
					expr = baseUnit.GetNodeAt<AstType>(location.Line, location.Column);
				} 
			}
			
			if (expr == null) {
				return null;
			}
			return new ExpressionResult(expr, baseUnit);
		}
		
		ExpressionResult GetExpressionAt(int offset)
		{
			var parser = new CSharpParser();
			string text = this.document.GetText(0, this.offset); 
			var sb = new StringBuilder(text);
			sb.Append("a;");
			AppendMissingClosingBrackets(sb, text, false);
			var stream = new System.IO.StringReader(sb.ToString());
			var completionUnit = parser.Parse(stream, "a.cs", 0);
			stream.Close();
			var loc = document.GetLocation(offset);
			
			var expr = completionUnit.GetNodeAt(
				loc,
				n => n is Expression || n is VariableDeclarationStatement
				);
			if (expr == null) {
				return null;
			}
			return new ExpressionResult(expr, completionUnit);
		}
		
		ExpressionResult GetNewExpressionAt(int offset)
		{
			var parser = new CSharpParser();
			string text = this.document.GetText(0, this.offset); 
			var sb = new StringBuilder(text);
			sb.Append("a ();");
			AppendMissingClosingBrackets(sb, text, false);
			
			var stream = new System.IO.StringReader(sb.ToString());
			var completionUnit = parser.Parse(stream, "a.cs", 0);
			stream.Close();
			var loc = document.GetLocation(offset);
			
			var expr = completionUnit.GetNodeAt(loc, n => n is Expression);
			if (expr == null) {
				// try without ";"
				sb = new StringBuilder(text);
				sb.Append("a ()");
				AppendMissingClosingBrackets(sb, text, false);
				stream = new System.IO.StringReader(sb.ToString());
				completionUnit = parser.Parse(stream, "a.cs", 0);
				stream.Close();
				loc = document.GetLocation(offset);
				
				expr = completionUnit.GetNodeAt(loc, n => n is Expression);
				if (expr == null) {
					return null;
				}
			}
			return new ExpressionResult(expr, completionUnit);
		}
		
		
#endregion
		
		#region Helper methods
		string GetPreviousToken(ref int i, bool allowLineChange)
		{
			char c;
			if (i <= 0) {
				return null;
			}
			
			do {
				c = document.GetCharAt(--i);
			} while (i > 0 && char.IsWhiteSpace (c) && (allowLineChange ? true : c != '\n'));
			
			if (i == 0) {
				return null;
			}
			
			if (!char.IsLetterOrDigit(c)) {
				return new string(c, 1);
			}
			
			int endOffset = i + 1;
			
			do {
				c = document.GetCharAt(i - 1);
				if (!(char.IsLetterOrDigit(c) || c == '_')) {
					break;
				}
				
				i--;
			} while (i > 0);
			
			return document.GetText(i, endOffset - i);
		}
		
#endregion
		
		#region Preprocessor
		
		IEnumerable<ICompletionData> GetDirectiveCompletionData()
		{
			yield return factory.CreateLiteralCompletionData("if");
			yield return factory.CreateLiteralCompletionData("else");
			yield return factory.CreateLiteralCompletionData("elif");
			yield return factory.CreateLiteralCompletionData("endif");
			yield return factory.CreateLiteralCompletionData("define");
			yield return factory.CreateLiteralCompletionData("undef");
			yield return factory.CreateLiteralCompletionData("warning");
			yield return factory.CreateLiteralCompletionData("error");
			yield return factory.CreateLiteralCompletionData("pragma");
			yield return factory.CreateLiteralCompletionData("line");
			yield return factory.CreateLiteralCompletionData("line hidden");
			yield return factory.CreateLiteralCompletionData("line default");
			yield return factory.CreateLiteralCompletionData("region");
			yield return factory.CreateLiteralCompletionData("endregion");
		}
#endregion
		
		#region Xml Comments
		static readonly List<string> commentTags = new List<string>(new string[] {
			"c",
			"code",
			"example",
			"exception",
			"include",
			"list",
			"listheader",
			"item",
			"term",
			"description",
			"para",
			"param",
			"paramref",
			"permission",
			"remarks",
			"returns",
			"see",
			"seealso",
			"summary",
			"value"
		}
		);
		
		string GetLastClosingXmlCommentTag ()
		{
			var line = document.GetLineByNumber(location.Line);
			
		restart:
				string lineText = document.GetText(line);
			if (!lineText.Trim ().StartsWith ("///"))
				return null;
			int startIndex = Math.Min(location.Column - 1, lineText.Length - 1) - 1;
			while (startIndex > 0 && lineText [startIndex] != '<') {
				--startIndex;
				if (lineText [startIndex] == '/') {
					// already closed.
					startIndex = -1;
					break;
				}
			}
			if (startIndex < 0 && line.PreviousLine != null) {
				line = line.PreviousLine;
				goto restart;
			}
			
			if (startIndex >= 0) {
				int endIndex = startIndex;
				while (endIndex + 1 < lineText.Length && lineText [endIndex] != '>' && !Char.IsWhiteSpace (lineText [endIndex + 1])) {
					endIndex++;
				}
				string tag = endIndex - startIndex - 1 > 0 ? lineText.Substring(
					startIndex + 1,
					endIndex - startIndex - 1
				) : null;
				if (!string.IsNullOrEmpty(tag) && commentTags.IndexOf(tag) >= 0) {
					return tag;
				}
			}
			return null;
		}
		
		IEnumerable<ICompletionData> GetXmlDocumentationCompletionData()
		{
			var closingTag = GetLastClosingXmlCommentTag ();
			if (closingTag != null) {
				yield return factory.CreateLiteralCompletionData(
					"/" + closingTag + ">"
					);
			}
			
			yield return factory.CreateLiteralCompletionData(
				"c",
				"Set text in a code-like font"
				);
			yield return factory.CreateLiteralCompletionData(
				"code",
				"Set one or more lines of source code or program output"
				);
			yield return factory.CreateLiteralCompletionData(
				"example",
				"Indicate an example"
				);
			yield return factory.CreateLiteralCompletionData(
				"exception",
				"Identifies the exceptions a method can throw",
				"exception cref=\"|\"></exception>"
				);
			yield return factory.CreateLiteralCompletionData(
				"include",
				"Includes comments from a external file",
				"include file=\"|\" path=\"\">"
				);
			yield return factory.CreateLiteralCompletionData(
				"list",
				"Create a list or table",
				"list type=\"|\">"
				);
			yield return factory.CreateLiteralCompletionData(
				"listheader",
				"Define the heading row"
				);
			yield return factory.CreateLiteralCompletionData(
				"item",
				"Defines list or table item"
				);
			
			yield return factory.CreateLiteralCompletionData("term", "A term to define");
			yield return factory.CreateLiteralCompletionData(
				"description",
				"Describes a list item"
				);
			yield return factory.CreateLiteralCompletionData(
				"para",
				"Permit structure to be added to text"
				);
			
			yield return factory.CreateLiteralCompletionData(
				"param",
				"Describe a parameter for a method or constructor",
				"param name=\"|\">"
				);
			yield return factory.CreateLiteralCompletionData(
				"paramref",
				"Identify that a word is a parameter name",
				"paramref name=\"|\"/>"
				);
			
			yield return factory.CreateLiteralCompletionData(
				"permission",
				"Document the security accessibility of a member",
				"permission cref=\"|\""
				);
			yield return factory.CreateLiteralCompletionData(
				"remarks",
				"Describe a type"
				);
			yield return factory.CreateLiteralCompletionData(
				"returns",
				"Describe the return value of a method"
				);
			yield return factory.CreateLiteralCompletionData(
				"see",
				"Specify a link",
				"see cref=\"|\"/>"
				);
			yield return factory.CreateLiteralCompletionData(
				"seealso",
				"Generate a See Also entry",
				"seealso cref=\"|\"/>"
				);
			yield return factory.CreateLiteralCompletionData(
				"summary",
				"Describe a member of a type"
				);
			yield return factory.CreateLiteralCompletionData(
				"typeparam",
				"Describe a type parameter for a generic type or method"
				);
			yield return factory.CreateLiteralCompletionData(
				"typeparamref",
				"Identify that a word is a type parameter name"
				);
			yield return factory.CreateLiteralCompletionData(
				"value",
				"Describe a property"
				);
			
		}
#endregion
		
		#region Keywords
		static string[] expressionLevelKeywords = new string [] {
			"as",
			"is",
			"else",
			"out",
			"ref",
			"null",
			"delegate",
			"default"
		};
		static string[] primitiveTypesKeywords = new string [] {
			"void",
			"object",
			"bool",
			"byte",
			"sbyte",
			"char",
			"short",
			"int",
			"long",
			"ushort",
			"uint",
			"ulong",
			"float",
			"double",
			"decimal",
			"string"
		};
		static string[] statementStartKeywords = new string [] { "base", "new", "sizeof", "this", 
			"true", "false", "typeof", "checked", "unchecked", "from", "break", "checked",
			"unchecked", "const", "continue", "do", "finally", "fixed", "for", "foreach",
			"goto", "if", "lock", "return", "stackalloc", "switch", "throw", "try", "unsafe", 
			"using", "while", "yield",
			"catch"
		};
		static string[] globalLevelKeywords = new string [] {
			"namespace", "using", "extern", "public", "internal", 
			"class", "interface", "struct", "enum", "delegate",
			"abstract", "sealed", "static", "unsafe", "partial"
		};
		static string[] accessorModifierKeywords = new string [] {
			"public", "internal", "protected", "private"
		};
		static string[] typeLevelKeywords = new string [] {
			"public", "internal", "protected", "private",
			"class", "interface", "struct", "enum", "delegate",
			"abstract", "sealed", "static", "unsafe", "partial",
			"const", "event", "extern", "fixed","new", 
			"operator", "explicit", "implicit", 
			"override", "readonly", "virtual", "volatile"
		};
		static string[] linqKeywords = new string[] {
			"from",
			"where",
			"select",
			"group",
			"into",
			"orderby",
			"join",
			"let",
			"in",
			"on",
			"equals",
			"by",
			"ascending",
			"descending"
		};
		static string[] parameterTypePredecessorKeywords = new string[] {
			"out",
			"ref",
			"params"
		};
#endregion
	}
}
<|MERGE_RESOLUTION|>--- conflicted
+++ resolved
@@ -129,66 +129,7 @@
 			}
 			return Enumerable.Empty<ICompletionData>();
 		}
-<<<<<<< HEAD
 
-=======
-		
-		IEnumerable<string> GenerateNameProposals(AstType type)
-		{
-			if (type is PrimitiveType) {
-				var pt = (PrimitiveType)type;
-				switch (pt.Keyword) {
-					case "object":
-						yield return "o";
-						yield return "obj";
-						break;
-					case "bool":
-						yield return "b";
-						yield return "pred";
-						break;
-					case "double":
-					case "float":
-					case "decimal":
-						yield return "d";
-						yield return "f";
-						yield return "m";
-						break;
-					default:
-						yield return "i";
-						yield return "j";
-						yield return "k";
-						break;
-				}
-				yield break;
-			}
-			string name;
-			if (type is SimpleType) {
-				name = ((SimpleType)type).Identifier;
-			} else if (type is MemberType) {
-				name = ((SimpleType)type).Identifier;
-			} else {
-				yield break;
-			}
-			
-			var names = WordParser.BreakWords(name);
-			
-			var possibleName = new StringBuilder();
-			for (int i = 0; i < names.Count; i++) {
-				possibleName.Length = 0;
-				for (int j = i; j < names.Count; j++) {
-					if (string.IsNullOrEmpty(names [j])) {
-						continue;
-					}
-					if (j == i) { 
-						names [j] = Char.ToLower(names [j] [0]) + names [j].Substring(1);
-					}
-					possibleName.Append(names [j]);
-				}
-				yield return possibleName.ToString();
-			}
-		}
-		
->>>>>>> e62a0469
 		IEnumerable<ICompletionData> HandleMemberReferenceCompletion(ExpressionResult expr)
 		{
 			if (expr == null) 
@@ -412,13 +353,8 @@
 						var proposeNameList = new CompletionDataWrapper(this);
 						if (parent.Variables.Count != 1)
 							return DefaultControlSpaceItems(isAsExpression, controlSpace);
-<<<<<<< HEAD
 
 						foreach (var possibleName in NamingHelper.GenerateNameProposals (parent.Type)) {
-=======
-						
-						foreach (var possibleName in GenerateNameProposals (parent.Type)) {
->>>>>>> e62a0469
 							if (possibleName.Length > 0) {
 								proposeNameList.Result.Add(factory.CreateLiteralCompletionData(possibleName.ToString()));
 							}
