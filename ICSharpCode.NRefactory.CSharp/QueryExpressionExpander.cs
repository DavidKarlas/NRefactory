--- conflicted
+++ resolved
@@ -301,11 +301,7 @@
 				Expression resultSelectorBody = null;
 				var inExpression = VisitNested(queryJoinClause.InExpression, null);
 				if (!queryJoinClause.Type.IsNull) {
-<<<<<<< HEAD
-					inExpression = inExpression.Invoke("Cast", new[] { queryJoinClause.Type.Clone() }, new Expression[0]); 
-=======
 					inExpression = inExpression.Invoke("Cast", new[] { queryJoinClause.Type.Clone() }, EmptyList<Expression>.Instance);
->>>>>>> 4486cbd7
 				}
 				var key1SelectorFirstParam = CreateParameterForCurrentRangeVariable();
 				var key1Selector = CreateLambda(new[] { key1SelectorFirstParam }, VisitNested(queryJoinClause.OnExpression, key1SelectorFirstParam));
